- name: Clone sm-web-app git repository
  git:
    dest: "{{ sm_webapp_home }}"
    repo: "{{ sm_webapp_repo_url }}"
    update: yes
    force: yes
    recursive: yes
<<<<<<< HEAD
#    track_submodules: yes  # doesn't update submodule properly
=======
    track_submodules: no  # submodules refer to commit specified in the web app repository
>>>>>>> d440c0a2
    version: "{{ sm_webapp_branch }}"
  register: git_deploy
  until: git_deploy | succeeded

- name: Pull config template from the remote host
  fetch: src={{ sm_webapp_home }}/conf.js.template dest=/tmp/conf.js.template
         flat=yes fail_on_missing=yes

- name: Save config as ./conf.js
  template: src=/tmp/conf.js.template dest={{ sm_webapp_home }}/conf.js
            owner=ubuntu group=ubuntu mode=0600

- name: Pull client config template from the remote host
  fetch: src={{ sm_webapp_home }}/src/clientConfig.json.template dest=/tmp/clientConfig.json.template
         flat=yes fail_on_missing=yes

- name: Save client config as ./src/clientConfig.json
  template: src=/tmp/clientConfig.json.template dest={{ sm_webapp_home }}/src/clientConfig.json
            owner=ubuntu group=ubuntu mode=0600

- name: Install sm-web-app dependencies
  shell: yarn install
  args:
    chdir: "{{ sm_webapp_home }}"
    executable: /bin/bash

- name: Dereference metadata schema
  shell: node deref_schema.js > src/assets/metadata_schema.json
  args:
    chdir: "{{ sm_webapp_home }}"
    executable: /bin/bash

- name: Run build app
  shell: yarn run build
  args:
    chdir: "{{ sm_webapp_home }}"
    executable: /bin/bash

- import_tasks: ../restart_supervisor.yml supervisor_app=sm-web-app<|MERGE_RESOLUTION|>--- conflicted
+++ resolved
@@ -5,11 +5,7 @@
     update: yes
     force: yes
     recursive: yes
-<<<<<<< HEAD
-#    track_submodules: yes  # doesn't update submodule properly
-=======
-    track_submodules: no  # submodules refer to commit specified in the web app repository
->>>>>>> d440c0a2
+    track_submodules: no  # when 'no' submodules refer to commit specified in the web app repository
     version: "{{ sm_webapp_branch }}"
   register: git_deploy
   until: git_deploy | succeeded
