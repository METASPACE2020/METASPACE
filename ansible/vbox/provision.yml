---

<<<<<<< HEAD
- name: SM services instance configuration
  hosts: web
  user: ubuntu

  vars_files:
    - vars/web_app.yml
    - vars/graphql.yml
=======
- name: Set up all SM platform components
  hosts: sm-vbox
  user: ubuntu

  vars_files:
    - ../vars/web_app.yml
    - ../vars/graphql.yml
>>>>>>> ebe99266

  vars:
    kibana_version: "{{ elasticsearch_version }}"
    venv: "{{ miniconda_prefix }}"
    conda_env: "{{ miniconda_env.name }}"

  roles:
    - role: postgres
<<<<<<< HEAD
      become: yes

    - role: elasticsearch
      become: yes

    #- role: kibana
    #  become: yes
    #  es_port: 9300

=======
      become: yes

    - role: elasticsearch
      become: yes

    - role: kibana
      become: yes
      es_port: 9200

>>>>>>> ebe99266
    - role: nginx

    - role: rabbitmq

    - role: miniconda

    - role: supervisor

    - role: mol_db
      mol_db_home: "{{ sm_mol_db_home }}"
      mol_db_postgres_pass: "{{ sm_postgres_password }}"
      miniconda_env:
        name: mol_db

    - role: sm_api
<<<<<<< HEAD
      sm_web_app_url: "{{ sm_webapp_url }}"
=======
      sm_web_app_url: "{{ sm_mol_db_url }}"
>>>>>>> ebe99266

    - role: nodejs

    - role: sm_graphql

<<<<<<< HEAD
    - role: sm_web_app

    #- role: sm_cluster_autostart
=======
    - role: sm_web_app
>>>>>>> ebe99266
<|MERGE_RESOLUTION|>--- conflicted
+++ resolved
@@ -1,22 +1,12 @@
 ---
 
-<<<<<<< HEAD
-- name: SM services instance configuration
+- name: Set up all SM platform components
   hosts: web
-  user: ubuntu
-
-  vars_files:
-    - vars/web_app.yml
-    - vars/graphql.yml
-=======
-- name: Set up all SM platform components
-  hosts: sm-vbox
   user: ubuntu
 
   vars_files:
     - ../vars/web_app.yml
     - ../vars/graphql.yml
->>>>>>> ebe99266
 
   vars:
     kibana_version: "{{ elasticsearch_version }}"
@@ -25,17 +15,6 @@
 
   roles:
     - role: postgres
-<<<<<<< HEAD
-      become: yes
-
-    - role: elasticsearch
-      become: yes
-
-    #- role: kibana
-    #  become: yes
-    #  es_port: 9300
-
-=======
       become: yes
 
     - role: elasticsearch
@@ -45,7 +24,6 @@
       become: yes
       es_port: 9200
 
->>>>>>> ebe99266
     - role: nginx
 
     - role: rabbitmq
@@ -61,20 +39,10 @@
         name: mol_db
 
     - role: sm_api
-<<<<<<< HEAD
       sm_web_app_url: "{{ sm_webapp_url }}"
-=======
-      sm_web_app_url: "{{ sm_mol_db_url }}"
->>>>>>> ebe99266
 
     - role: nodejs
 
     - role: sm_graphql
 
-<<<<<<< HEAD
-    - role: sm_web_app
-
-    #- role: sm_cluster_autostart
-=======
-    - role: sm_web_app
->>>>>>> ebe99266
+    - role: sm_web_app