# This guide is optimized for Vagrant 1.7 and above.
# Although versions 1.6.x should behave very similarly, it is recommended
# to upgrade instead of disabling the requirement below.
Vagrant.require_version ">= 1.7.0"

Vagrant.configure(2) do |config|
<<<<<<< HEAD

  # why not ubuntu/xenial64?
  # https://bugs.launchpad.net/cloud-images/+bug/1569237

  config.vm.box = "bento/ubuntu-16.04"

  # web application
  config.vm.network "forwarded_port", guest: 80, host: 8999

  # Spark UI
  config.vm.network "forwarded_port", guest: 4040, host: 4041

  config.vm.network "forwarded_port", guest: 8080, host: 8081
  config.vm.network "forwarded_port", guest: 8090, host: 8091

  # GraphQL server / GraphiQL web interface
  config.vm.network "forwarded_port", guest: 3010, host: 13010

  # ElasticSearch behind nginx
  config.vm.network "forwarded_port", guest: 9700, host: 9701

  # kibana
  config.vm.network "forwarded_port", guest: 5601, host: 5602

  # rabbitmq
  config.vm.network "forwarded_port", guest: 5672, host: 5672
  config.vm.network "forwarded_port", guest: 15672, host: 15672
=======
  
  #config.vm.box = "ubuntu/trusty64"
  config.vm.box = "ubuntu/xenial64"
  
  config.vm.network "forwarded_port", guest: 8082, host: 8082
  config.vm.network "forwarded_port", guest: 3010, host: 3010
  config.vm.network "forwarded_port", guest: 5001, host: 5001
  config.vm.network "forwarded_port", guest: 5123, host: 5123

  config.vm.network "forwarded_port", guest: 9200, host: 9201
  config.vm.network "forwarded_port", guest: 5601, host: 5602
  config.vm.network "forwarded_port", guest: 5672, host: 5673
  config.vm.network "forwarded_port", guest: 15672, host: 15673
>>>>>>> ebe99266

  # Disable the new default behavior introduced in Vagrant 1.7, to
  # ensure that all Vagrant machines will use the same SSH key pair.
  # See https://github.com/mitchellh/vagrant/issues/5005
<<<<<<< HEAD
  config.ssh.insert_key = false
=======
  #config.ssh.insert_key = false
  #config.ssh.username = "ubuntu"
  #config.ssh.private_key_path = ["/home/intsco/.ssh/id_rsa"]
>>>>>>> ebe99266

  #config.vm.synced_folder "/opt/data", "/data"

  config.vm.provider "virtualbox" do |v|
    v.name = "sm-engine"
<<<<<<< HEAD
    v.memory = 4096

    # bento is also not perfect: https://github.com/chef/bento/issues/694
    # another solution is to upgrade VirtualBox, but it's easier to add a line here
    v.customize ["modifyvm", :id, "--cableconnected1", "on"]
  v.cpus = 4
=======
    v.memory = 8096
	v.cpus = 4
>>>>>>> ebe99266
  end

  #config.vm.provision "file", source: "keys/public", destination: "~/.ssh/authorized_keys"

  config.vm.provision :ansible do |ansible|
    ansible.verbose = "vv"
    ansible.inventory_path = "hosts"
    ansible.playbook = "system.yml"
    ansible.extra_vars = {pub_key_file: "~/.ssh/id_rsa.pub"}
    ansible.host_key_checking = false
  end
end<|MERGE_RESOLUTION|>--- conflicted
+++ resolved
@@ -4,7 +4,6 @@
 Vagrant.require_version ">= 1.7.0"
 
 Vagrant.configure(2) do |config|
-<<<<<<< HEAD
 
   # why not ubuntu/xenial64?
   # https://bugs.launchpad.net/cloud-images/+bug/1569237
@@ -32,48 +31,21 @@
   # rabbitmq
   config.vm.network "forwarded_port", guest: 5672, host: 5672
   config.vm.network "forwarded_port", guest: 15672, host: 15672
-=======
-  
-  #config.vm.box = "ubuntu/trusty64"
-  config.vm.box = "ubuntu/xenial64"
-  
-  config.vm.network "forwarded_port", guest: 8082, host: 8082
-  config.vm.network "forwarded_port", guest: 3010, host: 3010
-  config.vm.network "forwarded_port", guest: 5001, host: 5001
-  config.vm.network "forwarded_port", guest: 5123, host: 5123
-
-  config.vm.network "forwarded_port", guest: 9200, host: 9201
-  config.vm.network "forwarded_port", guest: 5601, host: 5602
-  config.vm.network "forwarded_port", guest: 5672, host: 5673
-  config.vm.network "forwarded_port", guest: 15672, host: 15673
->>>>>>> ebe99266
 
   # Disable the new default behavior introduced in Vagrant 1.7, to
   # ensure that all Vagrant machines will use the same SSH key pair.
   # See https://github.com/mitchellh/vagrant/issues/5005
-<<<<<<< HEAD
   config.ssh.insert_key = false
-=======
-  #config.ssh.insert_key = false
-  #config.ssh.username = "ubuntu"
-  #config.ssh.private_key_path = ["/home/intsco/.ssh/id_rsa"]
->>>>>>> ebe99266
 
   #config.vm.synced_folder "/opt/data", "/data"
 
   config.vm.provider "virtualbox" do |v|
     v.name = "sm-engine"
-<<<<<<< HEAD
     v.memory = 4096
 
     # bento is also not perfect: https://github.com/chef/bento/issues/694
     # another solution is to upgrade VirtualBox, but it's easier to add a line here
     v.customize ["modifyvm", :id, "--cableconnected1", "on"]
-  v.cpus = 4
-=======
-    v.memory = 8096
-	v.cpus = 4
->>>>>>> ebe99266
   end
 
   #config.vm.provision "file", source: "keys/public", destination: "~/.ssh/authorized_keys"
