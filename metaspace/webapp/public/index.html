<!DOCTYPE html>
<html lang="en">

<head>
  <meta charset="utf-8">
  <meta name="viewport" content="width=device-width, initial-scale=1">
  <meta name="Description" content="Platform for metabolite annotation of imaging mass spectrometry data">
  <link href="https://fonts.googleapis.com/css?family=Roboto:400,400i,500,700&display=swap&subset=latin-ext"
    rel="stylesheet" />
  <link href="/element.css" rel="stylesheet" />
  <script>
    var $buoop = { vs: { i: 11, f: -8, o: -4, s: 10, c: -8 }, api: 4 };
    function $buo_f() {
      var e = document.createElement("script");
      e.src = "https://browser-update.org/update.min.js";
      document.body.appendChild(e);
    };
    try { document.addEventListener("DOMContentLoaded", $buo_f, false) }
    catch (e) { window.attachEvent("onload", $buo_f) }
  </script>
  <title>METASPACE annotation platform</title>
</head>

<body>
  <div id="app"></div>
  <script
    src="https://cdn.polyfill.io/v3/polyfill.min.js?features=default,es6,es7,es2017,fetch,IntersectionObserver,Reflect"></script>

  <script type="text/javascript" id="cookiebanner"
    src="https://cdnjs.cloudflare.com/ajax/libs/cookie-banner/1.2.2/cookiebanner.min.js"></script>
<<<<<<< HEAD
  <!-- <script>
    if ('serviceWorker' in navigator) {
      window.addEventListener('load', function () {
        navigator.serviceWorker.register('/sw.js').then(function (registration) {
          // Registration was successful
          console.log('ServiceWorker registration successful with scope: ', registration.scope);
        }, function (err) {
          // registration failed :(
          console.log('ServiceWorker registration failed: ', err);
        });
      });
    }
  </script> -->
=======
>>>>>>> 419325fa
</body>

</html><|MERGE_RESOLUTION|>--- conflicted
+++ resolved
@@ -28,22 +28,6 @@
 
   <script type="text/javascript" id="cookiebanner"
     src="https://cdnjs.cloudflare.com/ajax/libs/cookie-banner/1.2.2/cookiebanner.min.js"></script>
-<<<<<<< HEAD
-  <!-- <script>
-    if ('serviceWorker' in navigator) {
-      window.addEventListener('load', function () {
-        navigator.serviceWorker.register('/sw.js').then(function (registration) {
-          // Registration was successful
-          console.log('ServiceWorker registration successful with scope: ', registration.scope);
-        }, function (err) {
-          // registration failed :(
-          console.log('ServiceWorker registration failed: ', err);
-        });
-      });
-    }
-  </script> -->
-=======
->>>>>>> 419325fa
 </body>
 
 </html>