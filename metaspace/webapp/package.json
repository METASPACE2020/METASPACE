--- conflicted
+++ resolved
@@ -33,13 +33,10 @@
     "@types/sanitize-html": "^1.18.2",
     "@types/upng-js": "^2.1.1",
     "@types/ws": "^5.1.2",
-<<<<<<< HEAD
     "@uppy/aws-s3-multipart": "^1.5.2",
     "@uppy/core": "^1.8.2",
     "@uppy/dashboard": "^1.6.2",
-=======
     "@vue/apollo-composable": "^4.0.0-alpha.7",
->>>>>>> 3b4f0cdf
     "@vue/cli": "^3.11.0",
     "@vue/composition-api": "^0.3.4",
     "apollo-client-preset": "^1.0.8",
