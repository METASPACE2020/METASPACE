<template>
  <div class="dataset-item" :class="disabledClass">

    <el-dialog title="Provided metadata" :visible.sync="showMetadataDialog">
      <dataset-info :metadata="metadata"
        :expandedKeys="['Sample information', 'Sample preparation']">
      </dataset-info>
    </el-dialog>

    <div class="opt-image" v-if="isOpticalImageSupported">
      <router-link :to="opticalImageAlignmentHref" v-if="haveEditAccess && dataset.status === 'FINISHED'">
        <div v-if="thumbnailCheck" class="edit-opt-image" title="Edit Optical Image">
          <img class="opt-image-thumbnail" :src="opticalImageSmall" alt="Edit optical image"/>
        </div>
        <div v-else class="no-opt-image" title="Add Optical Image">
          <img class="add-opt-image-thumbnail" src="../assets/no_opt_image.png" alt="Add optical image"/>
        </div>
      </router-link>
      <div v-else class="edit-opt-image-guest">
        <img v-if="thumbnailCheck" :src="opticalImageSmall" alt="Optical image"/>
        <img v-else src="../assets/no_opt_image.png" alt="Optical image"/>
      </div>
    </div>

    <div class="ds-info">
      <div>
        <b>{{ formatDatasetName }}</b>
      </div>

      <div style="color: darkblue;">
        <span class="ds-add-filter"
              title="Filter by species"
              @click="addFilter('organism')">
          {{ formatOrganism }}</span>,
        <span class="ds-add-filter"
              title="Filter by organism part"
              @click="addFilter('organismPart')">
          {{ formatOrganismPart }}</span>

        <span class="ds-add-filter"
              title="Filter by condition"
              @click="addFilter('condition')">
          ({{ formatCondition }})</span>
      </div>

      <div>
        <span class="ds-add-filter"
              title="Filter by ionisation source"
              @click="addFilter('ionisationSource')">
          {{ dataset.ionisationSource }}</span> +
        <span class="ds-add-filter"
              title="Filter by analyzer type"
              @click="addFilter('analyzerType')">
          {{ dataset.analyzer.type }}</span>,
        <span class="ds-add-filter"
              title="Filter by polarity"
              @click="addFilter('polarity')">
          {{ dataset.polarity.toLowerCase() }} mode</span>,
        RP {{ formatResolvingPower }}
      </div>

      <div style="font-size: 15px;">
        Submitted <span class="s-bold">{{ formatDate }}</span>
        at {{ formatTime }} by
        <span class="ds-add-filter"
              title="Filter by submitter"
              @click="addFilter('submitter')">
          {{ formatSubmitter }}</span>,
        <span class="s-inst ds-add-filter"
              v-html="formatInstitution"
              title="Filter by this lab"
              @click="addFilter('institution')"></span>
      </div>
      <div v-if="dataset.status == 'FINISHED' && this.dataset.fdrCounts">
        <span>{{formatFdrCounts()}} annotations @ FDR {{formatFdrLevel()}}% ({{formatDbName()}})</span>
      </div>
    </div>

    <div class="ds-actions">
      <span v-if="dataset.status == 'FINISHED'">
        <i class="el-icon-picture"></i>
        <el-popover trigger="hover" placement="top">
          <div class="db-link-list">
            Select a database:
            <div v-for="database in metaboliteDatabases" :key="database" >
              <router-link :to="resultsHref(database)">
                {{ database }}
              </router-link>
            </div>
          </div>
          <a slot="reference">Browse annotations</a>
        </el-popover>
        <br/>
      </span>

      <span v-if="dataset.status == 'STARTED'">
        <div class="striped-progressbar processing" title="Processing is under way"></div>
      </span>

      <span v-if="dataset.status == 'QUEUED'">
        <div class="striped-progressbar queued" title="Waiting in the queue"></div>
      </span>

      <i class="el-icon-view"></i>
      <a @click="showMetadata" class="metadata-link">Show full metadata</a>

      <div v-if="haveEditAccess && dataset.status != 'STARTED'">
        <i class="el-icon-edit"></i>
        <router-link :to="editHref">Edit metadata</router-link>
      </div>

      <div v-if="haveEditAccess && dataset.status != 'STARTED'"
           class="ds-delete">
        <i class="el-icon-delete"></i>
        <a @click="openDeleteDialog">Delete dataset</a>
      </div>

      <img v-if="!dataset.isPublic"
           class="ds-item-private-icon"
           src="../assets/padlock-icon.svg"
           title="These annotation results are not publicly visible">
    </div>
  </div>
</template>

<script>
 import DatasetInfo from './DatasetInfo.vue';
 import capitalize from 'lodash/capitalize';
 import {deleteDatasetQuery, opticalImageQuery} from '../api/dataset';
<<<<<<< HEAD
 import {getJWT, mdTypeSupportsOpticalImages} from '../util';
=======
 import {getJWT} from '../util';
 import {encodeParams} from '../url';
>>>>>>> cab518eb

 function removeUnderscores(str) {
   return str.replace(/_/g, ' ');
 }

 export default {
   name: 'dataset-item',
   props: ['dataset'],
   components: {
     DatasetInfo
   },

   computed: {
     thumbnailCheck() {
       return this.opticalImageSmall!=null
     },

     opticalImageAlignmentHref() {
         return {
             name: 'add-optical-image',
             params: {dataset_id: this.dataset.id}
         };
     },

     isOpticalImageSupported() {
       return mdTypeSupportsOpticalImages(this.$store.getters.filter.metadataType);
     },

     formatSubmitter() {
       const { name, surname } = this.dataset.submitter;
       return name + " " + surname;
     },

     formatInstitution() {
       return this.dataset.institution.replace(/\s/g, '&nbsp;');
     },

     formatDatasetName() {
       return this.dataset.name;
     },

     analyzerType() {
       return this.dataset.analyzer.type;
     },

     uploadedDateTime() {
       const unknown = {date: '????-??-??', time: '??:??'};
       if (!this.dataset.id)
         return unknown;

       const fields = this.dataset.id.split('_');
       if (fields.length < 2)
         return unknown;

       const date = fields[0];
       const time = fields[1].split('m')[0].replace('h', ':');
       return {
         date,
         time
       }
     },

     formatDate() {
       return this.uploadedDateTime.date;
     },

     formatTime() {
       return this.uploadedDateTime.time;
     },

     metadata() {
       return JSON.parse(this.dataset.metadataJson);
     },

     metaboliteDatabases() {
       const dbs = this.metadata.metaspace_options.Metabolite_Database;
       if (typeof dbs === 'string')
         return [dbs];
       else
         return dbs;
     },

     formatOrganism() {
       return removeUnderscores(this.dataset.organism);
     },

     formatCondition() {
       return removeUnderscores(this.dataset.condition).toLowerCase();
     },

     formatOrganismPart() {
       return removeUnderscores(this.dataset.organismPart).toLowerCase();
     },

     formatResolvingPower() {
       const rp = this.metadata.MS_Analysis.Detector_Resolving_Power;
       const {mz, Resolving_Power} = rp;
       return (Resolving_Power / 1000).toFixed(0) + 'k @ ' + mz;
     },

     haveEditAccess() {
       const {user} = this.$store.state;
       if (!user)
         return false;
       if (user.role == 'admin')
         return true;
       if (user.email == this.dataset.submitter.email)
         return true;
       return false;
     },

     editHref() {
       return {
         name: 'edit-metadata',
         params: {dataset_id: this.dataset.id}
       };
     },

     disabledClass() {
       return this.disabled ? "ds-item-disabled" : "";
     }
   },
   data() {
     return {
       showMetadataDialog: false,
       opticalImageSmall: null,
       disabled: false,
       ind: null
     };
   },

   apollo: {
     opticalImageUrl: {
       query: opticalImageQuery,
       variables() {
         return {
           datasetId: this.dataset.id,
           zoom: 1.
         };
       },
       fetchPolicy: 'network-only',
       result(res) {
         this.opticalImageSmall = res.data.opticalImageUrl
       }
     }
   },

   methods: {
     resultsHref(databaseName) {
       const filter = Object.assign({}, this.$store.getters.filter, {
         database: databaseName,
         datasetIds: [this.dataset.id]
       });
       return {
         path: '/annotations',
<<<<<<< HEAD
         query: {ds: this.dataset.id, db: databaseName, mdtype: this.dataset.metadataType}
=======
         query: encodeParams(filter, '/annotations', this.$store.state.filterLists)
>>>>>>> cab518eb
       };
     },

     showMetadata() {
       this.showMetadataDialog = true;
     },

     addFilter(field) {
       let filter = Object.assign({}, this.$store.getters.filter);
       if (field == 'polarity')
         filter['polarity'] = capitalize(this.dataset.polarity);
       else if (field == 'submitter') {
         const {name, surname} = this.dataset.submitter;
         filter[field] = {name, surname};
       } else
         filter[field] = this.dataset[field] || this[field];
       this.$store.commit('updateFilter', filter);
     },

     async openDeleteDialog() {
       try {
         await this.$confirm(`Are you sure you want to delete ${this.formatDatasetName}?`);
       } catch (cancel) {
         return;
       }

       try {
         this.disabled = true;
         const jwt = await getJWT();
         const resp = await this.$apollo.mutate({
           mutation: deleteDatasetQuery,
           variables: {
             jwt,
             id: this.dataset.id
           }
         });
       }
       catch (err) {
         console.log(err);
         this.$message({
           message: "Deletion failed :( Please contact us at contact@metaspace2020.eu",
           type: 'error',
           duration: 0,
           showClose: true
         });
         this.disabled = false;
       }
     },

     formatFdrLevel() {
       return this.dataset.fdrCounts.levels.join(', ');
     },

     formatFdrCounts() {
       return this.dataset.fdrCounts.counts.join(', ');
     },

     formatDbName() {
       return this.dataset.fdrCounts.dbName;
     }
   }
 }
</script>

<style>
  .no-opt-image {
    position: relative;
    display: block;
    width: 100px;
    height: 100px;
    outline: 1px dotted rgba(0, 0, 0, 0.6);
    z-index: 0;
  }

  .no-opt-image:hover::before {
    font-family: 'element-icons' !important;
    font-style: normal;
    font-weight: bold;
    font-size: 1.5em;
    color: #2c3e50;
    position: absolute;
    content: '\E62B';
    display: block;
    width: 30px;
    height: 30px;
    left: 50%;
    top: 50%;
    transform: translate(-50%, -50%);
  }


  .no-opt-image:hover{
    cursor: pointer;
  }

  .edit-opt-image, .edit-opt-image-guest {
    position: relative;
    display: block;
    width: 100px;
    height: 100px;
    z-index: 0;
  }

  .edit-opt-image:hover::before {
    font-family: 'element-icons' !important;
    font-style: normal;
    font-size: 1.5em;
    color: #2c3e50;
    position: absolute;
    content: '\E61C';
    display: block;
    width: 30px;
    height: 30px;
    left: 50%;
    top: 50%;
    transform: translate(-50%, -50%);
    background-size: contain;
  }

  .edit-opt-image:hover {
    cursor: pointer;
  }

  .opt-image-thumbnail:hover, .add-opt-image-thumbnail:hover{
    opacity: .2;
  }

  .opt-image img {
    width: 100px;
    height: 100px;
    object-fit: cover;
    object-position: 0 0;
  }

 .dataset-item {
   position: relative;
   border-radius: 5px;
   width: 100%;
   max-width: 800px;
   margin: 3px;
   padding: 0px;
   border: 1px solid #cce4ff;
   display: flex;
   flex-direction: row;
   justify-content: space-between;
 }

 .ds-status {
   display: flex;
   padding-left: 5px;
   flex-direction: column;
   justify-content: center;
 }

 .opt-image {
   padding: 10px 0 10px 10px;
   margin: 0px;
 }

 .ds-info{
   padding: 10px;
   margin: 0px;
   width: 60%;
 }

 .ds-actions {
   padding: 10px 15px 10px 0px;
   margin: 0px;
 }

 .metadata-link, .ds-delete > a {
   text-decoration: underline;
 }

 .metadata-link, .ds-add-filter, .ds-delete > a {
   cursor: pointer;
 }

 .s-bold {
   font-weight: bold;
 }

 .s-inst {
   color: sienna;
 }

 .striped-progressbar {
   height: 12px;
   border-radius: 2px;
   margin-bottom: 3px;
   width: 100%;
   background-size: 30px 30px;
   background-image: linear-gradient(135deg,
     rgba(255, 255, 255, .30) 25%, transparent 25%, transparent 50%,
     rgba(255, 255, 255, .30) 50%,
     rgba(255, 255, 255, .30) 75%, transparent 75%, transparent);

   animation: animate-stripes 3s linear infinite;
 }

 @keyframes animate-stripes {
   0% {background-position: 0 0;} 100% {background-position: 60px 0;}
 }

 .processing {
   background-color: lightgreen;
 }

 .queued {
   background-color: lightblue;
 }

 .db-link-list {
   font-size: initial;
 }

 .ds-delete, .ds-delete > a {
   color: #a00;
 }

 .ds-item-disabled {
   pointer-events: none;
   opacity: 0.5;
 }
 .ds-item-private-icon {
   position: absolute;
   opacity: 0.2;
   width: 24px;
   height: 32px;
   right: 10px;
   bottom: 8px;
 }

</style><|MERGE_RESOLUTION|>--- conflicted
+++ resolved
@@ -127,12 +127,8 @@
  import DatasetInfo from './DatasetInfo.vue';
  import capitalize from 'lodash/capitalize';
  import {deleteDatasetQuery, opticalImageQuery} from '../api/dataset';
-<<<<<<< HEAD
  import {getJWT, mdTypeSupportsOpticalImages} from '../util';
-=======
- import {getJWT} from '../util';
  import {encodeParams} from '../url';
->>>>>>> cab518eb
 
  function removeUnderscores(str) {
    return str.replace(/_/g, ' ');
@@ -288,11 +284,9 @@
        });
        return {
          path: '/annotations',
-<<<<<<< HEAD
-         query: {ds: this.dataset.id, db: databaseName, mdtype: this.dataset.metadataType}
-=======
-         query: encodeParams(filter, '/annotations', this.$store.state.filterLists)
->>>>>>> cab518eb
+         query: Object.assign({},
+           encodeParams(filter, '/annotations', this.$store.state.filterLists),
+           {mdtype: this.dataset.metadataType})
        };
      },
 
