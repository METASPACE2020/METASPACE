<template>
  <div class="dataset-item" :class="disabledClass">

    <el-dialog title="Provided metadata" :visible.sync="showMetadataDialog">
      <dataset-info :metadata="metadata"
        :expandedKeys="['Sample information', 'Sample preparation']">
      </dataset-info>
    </el-dialog>

    <div class="opt-image" v-if="isOpticalImageSupported">
      <router-link :to="opticalImageAlignmentHref" v-if="haveEditAccess && dataset.status === 'FINISHED'">
        <div v-if="thumbnailCheck" class="edit-opt-image" title="Edit Optical Image">
          <img class="opt-image-thumbnail" :src="opticalImageSmall" alt="Edit optical image"/>
        </div>
        <div v-else class="no-opt-image" title="Add Optical Image">
          <img class="add-opt-image-thumbnail" src="../assets/no_opt_image.png" alt="Add optical image"/>
        </div>
      </router-link>
      <div v-else class="edit-opt-image-guest">
        <img v-if="thumbnailCheck" :src="opticalImageSmall" alt="Optical image"/>
        <img v-else src="../assets/no_opt_image.png" alt="Optical image"/>
      </div>
    </div>

    <div class="ds-info">
      <div class="ds-item-line">
        <b>{{ formatDatasetName }}</b>
      </div>

      <div class="ds-item-line" style="color: darkblue;">
        <span class="ds-add-filter"
              title="Filter by species"
              @click="addFilter('organism')">
          {{ formatOrganism }}</span>,
        <span class="ds-add-filter"
              title="Filter by organism part"
              @click="addFilter('organismPart')">
          {{ formatOrganismPart }}</span>

        <span class="ds-add-filter"
              title="Filter by condition"
              @click="addFilter('condition')">
          ({{ formatCondition }})</span>
      </div>

      <div class="ds-item-line">
        <span class="ds-add-filter"
              title="Filter by ionisation source"
              @click="addFilter('ionisationSource')">
          {{ dataset.ionisationSource }}</span> +
        <span class="ds-add-filter"
              title="Filter by analyzer type"
              @click="addFilter('analyzerType')">
          {{ dataset.analyzer.type }}</span>,
        <span class="ds-add-filter"
              title="Filter by polarity"
              @click="addFilter('polarity')">
          {{ dataset.polarity.toLowerCase() }} mode</span>,
        RP {{ formatResolvingPower }}
      </div>

      <div class="ds-item-line" style="font-size: 15px;">
        Submitted <span class="s-bold">{{ formatDate }}</span>
        at {{ formatTime }} by
        <span class="ds-add-filter"
              title="Filter by submitter"
              @click="addFilter('submitter')">
          {{ formatSubmitter }}</span>,
        <span class="s-inst ds-add-filter"
              v-html="formatInstitution"
              title="Filter by this lab"
              @click="addFilter('institution')"></span>
      </div>
      <div class="ds-item-line" v-if="dataset.status == 'FINISHED' && this.dataset.fdrCounts">
        <span>{{formatFdrCounts()}} annotations @ FDR {{formatFdrLevel()}}% ({{formatDbName()}})</span>
      </div>
    </div>

    <div class="ds-actions">
      <span v-if="dataset.status == 'FINISHED'">
        <i class="el-icon-picture"></i>
        <el-popover trigger="hover" placement="top">
          <div class="db-link-list">
            Select a database:
            <div v-for="database in metaboliteDatabases" :key="database" >
              <router-link :to="resultsHref(database)">
                {{ database }}
              </router-link>
            </div>
          </div>
          <a slot="reference">Browse annotations</a>
        </el-popover>
        <br/>
      </span>

      <span v-if="dataset.status == 'STARTED'">
        <div class="striped-progressbar processing" title="Processing is under way"></div>
      </span>

      <span v-if="dataset.status == 'QUEUED'">
        <div class="striped-progressbar queued" title="Waiting in the queue"></div>
      </span>

      <i class="el-icon-view"></i>
      <a @click="showMetadata" class="metadata-link">Show full metadata</a>

      <div v-if="haveEditAccess && dataset.status != 'STARTED'">
        <i class="el-icon-edit"></i>
        <router-link :to="editHref">Edit metadata</router-link>
      </div>

      <div v-if="haveEditAccess && dataset.status != 'STARTED'"
           class="ds-delete">
        <i class="el-icon-delete"></i>
        <a @click="openDeleteDialog">Delete dataset</a>
      </div>

      <img v-if="!dataset.isPublic"
           class="ds-item-private-icon"
           src="../assets/padlock-icon.svg"
           title="These annotation results are not publicly visible">
    </div>
  </div>
</template>

<script>
 import DatasetInfo from './DatasetInfo.vue';
<<<<<<< HEAD
 import capitalize from 'lodash/capitalize';
 import {deleteDatasetQuery, thumbnailOptImageQuery} from '../api/dataset';
 import {getJWT, mdTypeSupportsOpticalImages} from '../util';
=======
 import {capitalize} from 'lodash-es';
 import {deleteDatasetQuery, thumbnailOptImageQuery} from '../api/dataset';
 import {mdTypeSupportsOpticalImages} from '../util';
>>>>>>> 911a9173
 import {encodeParams} from '../url';

 function removeUnderscores(str) {
   return str.replace(/_/g, ' ');
 }

 export default {
   name: 'dataset-item',
   props: ['dataset'],
   components: {
     DatasetInfo
   },

   computed: {
     thumbnailCheck() {
       return this.opticalImageSmall!=null
     },

     opticalImageAlignmentHref() {
         return {
             name: 'add-optical-image',
             params: {dataset_id: this.dataset.id}
         };
     },

     isOpticalImageSupported() {
       return mdTypeSupportsOpticalImages(this.$store.getters.filter.metadataType);
     },

     formatSubmitter() {
       const { name, surname } = this.dataset.submitter;
       return name + " " + surname;
     },

     formatInstitution() {
       return this.dataset.institution.replace(/\s/g, '&nbsp;');
     },

     formatDatasetName() {
       return this.dataset.name;
     },

     analyzerType() {
       return this.dataset.analyzer.type;
     },

     uploadedDateTime() {
       const unknown = {date: '????-??-??', time: '??:??'};
       if (!this.dataset.id)
         return unknown;

       const fields = this.dataset.id.split('_');
       if (fields.length < 2)
         return unknown;

       const date = fields[0];
       const time = fields[1].split('m')[0].replace('h', ':');
       return {
         date,
         time
       }
     },

     formatDate() {
       return this.uploadedDateTime.date;
     },

     formatTime() {
       return this.uploadedDateTime.time;
     },

     metadata() {
       return JSON.parse(this.dataset.metadataJson);
     },

     metaboliteDatabases() {
       const dbs = this.dataset.molDBs;
       if (typeof dbs === 'string')
         return [dbs];
       else
         return dbs;
     },

     formatOrganism() {
       return removeUnderscores(this.dataset.organism);
     },

     formatCondition() {
       return removeUnderscores(this.dataset.condition).toLowerCase();
     },

     formatOrganismPart() {
       return removeUnderscores(this.dataset.organismPart).toLowerCase();
     },

     formatResolvingPower() {
       const rp = this.metadata.MS_Analysis.Detector_Resolving_Power;
       const {mz, Resolving_Power} = rp;
       return (Resolving_Power / 1000).toFixed(0) + 'k @ ' + mz;
     },

     haveEditAccess() {
       const {user} = this.$store.state;
       if (!user)
         return false;
       if (user.role == 'admin')
         return true;
       if (user.email == this.dataset.submitter.email)
         return true;
       return false;
     },

     editHref() {
       return {
         name: 'edit-metadata',
         params: {dataset_id: this.dataset.id}
       };
     },

     disabledClass() {
       return this.disabled ? "ds-item-disabled" : "";
     }
   },
   data() {
     return {
       showMetadataDialog: false,
       opticalImageSmall: null,
       disabled: false,
       ind: null
     };
   },

   apollo: {
     thumbnailImage: {
       query: thumbnailOptImageQuery,
       variables() {
         return {
           datasetId: this.dataset.id,
         };
       },
       fetchPolicy: 'network-only',
       result(res) {
         this.opticalImageSmall = res.data.thumbnailImage
       }
     }
   },

   methods: {
     resultsHref(databaseName) {
       const filter = Object.assign({}, this.$store.getters.filter, {
         database: databaseName,
         datasetIds: [this.dataset.id]
       });
       return {
         path: '/annotations',
         query: Object.assign({},
           encodeParams(filter, '/annotations', this.$store.state.filterLists),
           {mdtype: this.dataset.metadataType})
       };
     },

     showMetadata() {
       this.showMetadataDialog = true;
     },

     addFilter(field) {
       let filter = Object.assign({}, this.$store.getters.filter);
       if (field == 'polarity')
         filter['polarity'] = capitalize(this.dataset.polarity);
       else if (field == 'submitter') {
         const {name, surname} = this.dataset.submitter;
         filter[field] = {name, surname};
       } else
         filter[field] = this.dataset[field] || this[field];
       this.$store.commit('updateFilter', filter);
     },

     async openDeleteDialog() {
       try {
         await this.$confirm(`Are you sure you want to delete ${this.formatDatasetName}?`);
       } catch (cancel) {
         return;
       }

       try {
         this.disabled = true;
         const resp = await this.$apollo.mutate({
           mutation: deleteDatasetQuery,
           variables: {
             id: this.dataset.id
           }
         });
       }
       catch (err) {
         this.$message({
           message: "Deletion failed :( Please contact us at contact@metaspace2020.eu",
           type: 'error',
           duration: 0,
           showClose: true
         });
         this.disabled = false;
         throw err;
       }
     },

     formatFdrLevel() {
       return this.dataset.fdrCounts.levels.join(', ');
     },

     formatFdrCounts() {
       return this.dataset.fdrCounts.counts.join(', ');
     },

     formatDbName() {
       return this.dataset.fdrCounts.dbName;
     }
   }
 }
</script>

<style>
  .no-opt-image {
    position: relative;
    display: block;
    width: 100px;
    height: 100px;
    outline: 1px dotted rgba(0, 0, 0, 0.6);
    z-index: 0;
  }

  .no-opt-image:hover::before {
    font-family: 'element-icons' !important;
    font-style: normal;
    font-weight: bold;
    font-size: 1.5em;
    color: #2c3e50;
    position: absolute;
    content: '\E62B';
    display: block;
    width: 30px;
    height: 30px;
    left: 50%;
    top: 50%;
    transform: translate(-50%, -50%);
  }


  .no-opt-image:hover{
    cursor: pointer;
  }

  .edit-opt-image, .edit-opt-image-guest {
    position: relative;
    display: block;
    width: 100px;
    height: 100px;
    z-index: 0;
  }

  .edit-opt-image:hover::before {
    font-family: 'element-icons' !important;
    font-style: normal;
    font-size: 1.5em;
    color: #2c3e50;
    position: absolute;
    content: '\E61C';
    display: block;
    width: 30px;
    height: 30px;
    left: 50%;
    top: 50%;
    transform: translate(-50%, -50%);
    background-size: contain;
  }

  .edit-opt-image:hover {
    cursor: pointer;
  }

  .opt-image-thumbnail:hover, .add-opt-image-thumbnail:hover{
    opacity: .2;
  }

  .opt-image img {
    width: 100px;
    height: 100px;
    object-fit: cover;
    object-position: 0 0;
  }

 .dataset-item {
   position: relative;
   border-radius: 5px;
   width: 100%;
   max-width: 800px;
   margin: 3px;
   padding: 0px;
   border: 1px solid #cce4ff;
   display: flex;
   flex-direction: row;
   justify-content: space-between;
 }

 .ds-status {
   display: flex;
   padding-left: 5px;
   flex-direction: column;
   justify-content: center;
 }

 .opt-image {
   padding: 10px 0 10px 10px;
   margin: 0px;
 }

 .ds-info{
   padding: 10px;
   margin: 0px;
   width: 60%;
 }

 .ds-actions {
   padding: 10px 15px 10px 0px;
   margin: 0px;
 }

 .metadata-link, .ds-delete > a {
   text-decoration: underline;
 }

 .metadata-link, .ds-add-filter, .ds-delete > a {
   cursor: pointer;
 }

 .s-bold {
   font-weight: bold;
 }

 .s-inst {
   color: sienna;
 }

 .striped-progressbar {
   height: 12px;
   border-radius: 2px;
   margin-bottom: 3px;
   width: 100%;
   background-size: 30px 30px;
   background-image: linear-gradient(135deg,
     rgba(255, 255, 255, .30) 25%, transparent 25%, transparent 50%,
     rgba(255, 255, 255, .30) 50%,
     rgba(255, 255, 255, .30) 75%, transparent 75%, transparent);

   animation: animate-stripes 3s linear infinite;
 }

 @keyframes animate-stripes {
   0% {background-position: 0 0;} 100% {background-position: 60px 0;}
 }

 .processing {
   background-color: lightgreen;
 }

 .queued {
   background-color: lightblue;
 }

 .db-link-list {
   font-size: initial;
 }

 .ds-delete, .ds-delete > a {
   color: #a00;
 }

 .ds-item-disabled {
   pointer-events: none;
   opacity: 0.5;
 }
 .ds-item-private-icon {
   position: absolute;
   opacity: 0.2;
   width: 24px;
   height: 32px;
   right: 10px;
   bottom: 8px;
 }
 .ds-item-line {
   overflow: hidden;
   white-space: nowrap;
   text-overflow: ellipsis;
 }

</style><|MERGE_RESOLUTION|>--- conflicted
+++ resolved
@@ -125,15 +125,9 @@
 
 <script>
  import DatasetInfo from './DatasetInfo.vue';
-<<<<<<< HEAD
- import capitalize from 'lodash/capitalize';
- import {deleteDatasetQuery, thumbnailOptImageQuery} from '../api/dataset';
- import {getJWT, mdTypeSupportsOpticalImages} from '../util';
-=======
  import {capitalize} from 'lodash-es';
  import {deleteDatasetQuery, thumbnailOptImageQuery} from '../api/dataset';
  import {mdTypeSupportsOpticalImages} from '../util';
->>>>>>> 911a9173
  import {encodeParams} from '../url';
 
  function removeUnderscores(str) {
