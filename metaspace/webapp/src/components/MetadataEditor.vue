<template>
  <div id="md-editor-container">
    <div style="position: relative;" v-if="!loading">
      <div id="md-editor-submit">
<<<<<<< HEAD
        <router-link :to="opticalImageAlignmentHref" v-if="isOpticalImageSupported"
                     style="width: 150px; margin-right: 50px;">
          Add optical image...
        </router-link>
=======
>>>>>>> 48246da4
        <el-button @click="cancel" v-if="datasetId">Cancel</el-button>
        <el-button type="primary" v-if="enableSubmit" @click="submit">Submit</el-button>
        <el-button v-else type="primary" disabled :title="disabledSubmitMessage">
          Submit
        </el-button>
      </div>

      <div id="md-section-list">
        <!-- Hardcoded "Data_Type" property of the metadata schema. Not supposed to be changed by user. -->
        <div class="metadata-section"
             v-for="(section, sectionName) in schema.properties" :key="sectionName"
                v-if="sectionName != 'Data_Type'">
          <div class="heading" v-html="prettify(sectionName)"></div>

          <el-form size="medium">
            <el-col :span="getWidth(propName)"
                    v-for="(prop, propName) in section.properties"
                    :key="sectionName + propName">
              <div class="field-label" v-html="prettify(propName, section)"></div>

              <el-form-item class="control" v-if="prop.type == 'string' && !loading"
                            :class="isError(sectionName, propName)">

                <div>
                  <el-input v-if="isFreeText(propName)"
                            type="textarea"
                            :required="isRequired(propName, section)"
                            v-model="value[sectionName][propName]"
                            :placeholder="prop.description">
                  </el-input>
                </div>

                <div>
                  <el-autocomplete v-if="!prop.enum && enableAutocomplete(propName) && !isFreeText(propName)"
                                   :trigger-on-focus="true"
                                   class="md-ac"
                                   v-model="value[sectionName][propName]"
                                   :required="isRequired(propName, section)"
                                   :fetch-suggestions="(q, cb) => getSuggestions(q ? q: '', cb, sectionName, propName)"
                                   :placeholder="prop.description">
                  </el-autocomplete>
                </div>

                <div>
                  <el-input v-if="!prop.enum && !enableAutocomplete(propName) && !isFreeText(propName)"
                            v-model="value[sectionName][propName]"
                            :required="isRequired(propName, section)"
                            :placeholder="prop.description">
                  </el-input>
                </div>

                <div>
                  <!-- Custom event handler for polarity selector, as available adduct list should be updated -->
                  <el-select v-if="prop.enum"
                             :required="isRequired(propName, section)"
                             @change="propName == 'Polarity' ? onPolarityChange(): null"
                             v-model="value[sectionName][propName]">
                    <el-option v-for="opt in prop.enum" :value="opt" :label="opt" :key="opt">
                    </el-option>
                  </el-select>
                </div>

                <span class="error-msg" v-if="isError(sectionName, propName)">
                  {{ getErrorMessage(sectionName, propName) }}
                </span>
              </el-form-item>

              <el-form-item class="control" v-if="prop.type == 'array' && !loading"
                            :class="isError(sectionName, propName)">

                <el-select v-if="!isTable(propName) && prop.items.enum"
                           :required="isRequired(propName, section)"
                           multiple
                           v-model="value[sectionName][propName]">
                  <el-option v-for="opt in prop.items.enum" :value="opt" :label="opt" :key="opt">
                  </el-option>
                </el-select>

                <div v-if="isTable(propName)" style="height: 240px">
                  <el-table :data="value[sectionName][propName]"
                            highlight-current-row
                            @current-change="(newRow, oldRow) => newRow ? $set(formTableCurrentRows, `${sectionName}-${propName}`, value[sectionName][propName].indexOf(newRow))
                                                                        : $delete(formTableCurrentRows, `${sectionName}-${propName}`)"
                            :empty-text="prop.description"
                            border
                            max-height="200">
                    <el-table-column v-for="(field, fieldName) in prop.items.properties" :key="fieldName" :label="field.title" :prop="fieldName">
                      <div slot-scope="scope">
                        <el-input-number v-if="field.type == 'number' || field.type == 'integer'" v-model="scope.row[fieldName]" style="width: inherit" />
                        <el-input v-else v-model="scope.row[fieldName]" :placeholder="field.description" />
                      </div>
                    </el-table-column>
                  </el-table>
                  <el-button @click.native.prevent="value[sectionName][propName].splice(formTableCurrentRows[`${sectionName}-${propName}`], 1)"
                             :disabled="!(`${sectionName}-${propName}` in formTableCurrentRows)"
                             class="table-btn">Delete row</el-button>
                  <el-button @click.native.prevent="insertObjectToArray(value[sectionName][propName], value[sectionName][propName].length, Object.keys(prop.items.properties))"
                             class="table-btn">Add row</el-button>
                </div>

                <span class="error-msg" v-if="isError(sectionName, propName)">
                  {{ getErrorMessage(sectionName, propName) }}
                </span>
              </el-form-item>

              <div class="control" v-if="prop.type == 'object'" >
                <el-row>
                  <el-col :span="getWidth(fieldName)"
                          class="subfield"
                          v-for="(field, fieldName) in prop.properties" :key="sectionName + propName + fieldName">

                    <el-form-item :class="isError(sectionName, propName, fieldName)"
                                  v-if="!loading"
                                  :required="isRequired(fieldName, prop)">

                      <el-input v-if="field.type == 'string'"
                                v-model="value[sectionName][propName][fieldName]"
                                :placeholder="field.description">
                      </el-input>

                      <el-input-number v-if="field.type == 'number'"
                                      class="fw-num"
                                      v-model="value[sectionName][propName][fieldName]"
                                      :placeholder="field.default">
                      </el-input-number>

                      <div class="subfield-label" v-html="prettify(fieldName, prop).toLowerCase()"></div>

                      <span class="error-msg" v-if="isError(sectionName, propName, fieldName)">
                        {{ getErrorMessage(sectionName, propName, fieldName) }}
                      </span>
                    </el-form-item>
                  </el-col>
                </el-row>
              </div>

            </el-col>
          </el-form>
        </div>
      </div>
    </div>
    <div id="load-indicator" v-else v-loading="true">
    </div>
  </div>
</template>

<script>
 /*
    This component serves two purposes:
  * editing metadata of existing datasets;
  * providing metadata during the initial upload.

    It has a few simplifying assumptions on the structure and types used:
  * nesting is limited to 3 levels: section -> field -> subfield
  * sections are assumed to be objects
  * strings, numbers and enums are supported for fields
  * anything with name ending in _Free_Text renders as a textarea.
  * If name ends with _Table, it'll be rendered as a table.
  * Strings and numbers are supported for subfields.

    FIELD_WIDTH dictionary can be used to control field/subfield widths.

    If datasetId is provided, the component fetches existing metadata for
    that dataset from the GraphQL server so that it can be edited.
    Autocompletion functionality also relies on the GraphQL server.

    The other two props are for controlling the submit button behavior.

    On submit button click, the form is checked for validity; if valid,
    a submit event is emitted with dataset ID and stringified form value.
  */

 import metadataRegistry from '../assets/metadataRegistry';
 import Ajv from 'ajv';
 import merge from 'lodash/merge';
 import {
   fetchAutocompleteSuggestionsQuery,
   fetchMetadataQuery,
   metadataOptionsQuery
 } from '../api/metadata';
 import {mdTypeSupportsOpticalImages} from '../util';
 import Vue from 'vue';

 const metadataSchemas = {};
 for (const mdType of Object.keys(metadataRegistry)) {
   const mdFilename = metadataRegistry[mdType];
   metadataSchemas[mdType] = require(`../assets/${mdFilename}`);
 }

 const ajv = new Ajv({allErrors: true});
 // clear schema cache
 ajv.removeSchema();
 const schemaValidators = {};

 const FIELD_WIDTH = {
   'Institution': 6,
   'Submitter': 9,
   'First_Name': 12,
   'Surname': 12,
   'Principal_Investigator': 9,
   'Publication_DOI': 13,
   'Email': 24,
   'Polarity': 3,
   'Ionisation_Source': 5,
   'Analyzer': 4,
   'Detector_Resolving_Power': 12,
   'mz': 12,
   'Resolving_Power': 12,
   'Dataset_Name': 7,
   'Solvent_A_Table': 7,
   'Solvent_B_Table': 7,
   'Gradient_Table': 9
 };

 function objectFactory(schema) {
   let obj = {};
   for (var name in schema.properties) {
     const prop = schema.properties[name];
     obj[name] = factories[prop.type](prop);
   }
   return obj;
 }

 const factories = {
   'string': schema => schema.default || '',
   'number': schema => schema.default || 0,
   'object': objectFactory,
   'array': schema => schema.default || []
 }

 function isEmpty(obj) {
   if (!obj)
     return true;
   if (!(obj instanceof Object))
     return false;
   let empty = true;
   for (var key in obj) {
     if (!isEmpty(obj[key])) {
       empty = false;
       break;
     }
   }
   return empty;
 }

 function trimEmptyFields(schema, value) {
   if (!(value instanceof Object))
     return value;
   if (Array.isArray(value))
     return value;
   let obj = Object.assign({}, value);
   for (var name in schema.properties) {
     const prop = schema.properties[name];
     if (isEmpty(obj[name]) && (!schema.required || schema.required.indexOf(name) == -1))
       delete obj[name];
     else
       obj[name] = trimEmptyFields(prop, obj[name]);
   }
   return obj;
 }

 const LOCAL_STORAGE_KEY = 'latestMetadataSubmission';

 // TODO: fill in institution automatically when user profiles are added

 export default {
   name: 'metadata-editor',
   props: ['datasetId', 'enableSubmit', 'disabledSubmitMessage'],
   apollo: {
     metadataSelectorOptions: {
       query: metadataOptionsQuery,
       update(data) {
         this._possibleAdducts = {
           'Positive': data.adducts.filter(a => a.charge > 0).map(a => a.adduct),
           'Negative': data.adducts.filter(a => a.charge < 0).map(a => a.adduct)
         };
         this._molecularDatabases = data.molecularDatabases.map(d => d.name);
         this.updateCurrentAdductOptions();
       },
       loadingKey: 'loading'
     },
     existingMetadata: {
       query: fetchMetadataQuery,
       variables() {
         return { id: this.datasetId };
       },
       fetchPolicy: 'network-only',
       skip() {
         return !this.datasetId;
       },
       update(data) {
         this.value = this.fixEntries(JSON.parse(data.dataset.metadataJson));
         this._datasetMdType = this.value.Data_Type;
         const defaultValue = objectFactory(this.schema);
         this.value = merge({}, defaultValue, this.value);
         this.updateCurrentAdductOptions();

         // in case user just opened a link to metadata editing page w/o navigation in web-app,
         // filters are not set up
         this.$store.commit('updateFilter', {metadataType: this.value.Data_Type});
       },
       loadingKey: 'loading'
     }
   },

   mounted() {
     // no datasetId means a new dataset => help filling out by loading the last submission
     if (!this.datasetId) {
       this.loadLastSubmission();
     }
   },

   data() {
     // some default value before we download metadata
     this._datasetMdType = Object.keys(metadataRegistry)[0];
     return {
       // for existing dataset we can't predict metadata type before we download metadata
       value: objectFactory(metadataSchemas[this.datasetId ? this._datasetMdType : this.$store.getters.filter.metadataType]),
       validationErrors: [],
       loading: 0,
       // dictionary with highlighted row numbers in each table in the submission form
       // keys in the dictionary are formatted like `metadata_section-section-property`
       // if no row is highlighted, the corresponding key must not be in the dictionary
       formTableCurrentRows: {}
     }
   },

   computed: {
     schema() {
       const schema = metadataSchemas[this.currentMetadataType()];
       this.updateSchemaOptions(schema);
       const curDataType = schema.properties.Data_Type.enum[0];
       if (this.value.Data_Type != curDataType) {
         this.value.Data_Type = curDataType;
       }
       return schema;
     },

     validator() {
       const currentMdType = this.currentMetadataType();
       if (!(currentMdType in schemaValidators)) {
         schemaValidators[currentMdType] = ajv.compile(metadataSchemas[currentMdType]);
       }
       return schemaValidators[currentMdType];
     },

     errorMessages() {
       let messages = {};
       for (let err of this.validationErrors) {
         messages[err.dataPath] = err.message;
       }
       return messages;
<<<<<<< HEAD
     },

     opticalImageAlignmentHref() {
       return {
         name: 'add-optical-image',
         params: {dataset_id: this.datasetId}
       };
     },

     isOpticalImageSupported() {
       return this.datasetId && mdTypeSupportsOpticalImages(this.currentMetadataType());
=======
>>>>>>> 48246da4
     }
   },
   methods: {
     currentMetadataType() {
       return this.datasetId ? this._datasetMdType : this.$store.getters.filter.metadataType;
     },

     prettify(propName, parent) {
       let name = propName.toString()
                          .replace(/_/g, ' ')
                          .replace(/ [A-Z][a-z]/g, (x) => ' ' + x.slice(1).toLowerCase())
                          .replace(/( freetext$| table$)/, '')
                          .replace('metaspace', 'METASPACE');

       if (this.isRequired(propName, parent))
         name += '<span style="color: red">*</span>';
       return name;
     },

     getWidth(propName) {
       if (this.isFreeText(propName))
         return 12;
       return FIELD_WIDTH[propName] || 6;
     },

     isFreeText(propName) {
       return propName.endsWith('Freetext');
     },

     isTable(propName) {
       return propName.endsWith('Table');
     },

     enableAutocomplete(propName) {
       return propName != 'Dataset_Name' && propName != 'Email';
     },

     isRequired(propName, parent) {
       return parent && parent.required && (parent.required.indexOf(propName) != -1);
     },

     buildPath(...args) {
       let path = '';
       for (let arg of args)
         path += '.' + arg;
       return path;
     },

     isError(...args) {
       let result = '';
       const propPath = this.buildPath(...args);
       if (this.isTable(args[args.length - 1])) {
         // for table fields errors look like schema.path.field[rowNum].colName
         for (const errorKey of Object.keys(this.errorMessages)) {
           if (errorKey == propPath || RegExp(`^${propPath}\\[\\d+\\]`).test(errorKey)) {
             result = 'is-table-error';
             break;
           }
         }
       } else {
         result = propPath in this.errorMessages ? 'is-error' : '';
       }
       return result;
     },

     getSchemaField(...args) {
       if (args.length > 2) {
         const newArgs = args.slice(1, args.length - 1);
         newArgs.push(args[args.length - 1].properties[args[0]]);
         return this.getSchemaField(...newArgs);
       } else if (args.length == 2) {
         return args[1].properties[args[0]];
       } else {
         throw 'Unexpected number of arguments';
       }
     },

     getErrorMessage(...args) {
       let result = '';
       if (this.isTable(args[args.length - 1])) {
         result = this.getTableErrorMessage(...args);
       } else {
         result = this.errorMessages[this.buildPath(...args)];
       }
       return result;
     },

     // for table content, error keys look like "schema.field.subfield[rowNum].colName"
     getTableErrorMessage(...args) {
       let result = '';
       const propPath = this.buildPath(...args);
       const colNameRe = RegExp(`^${propPath}\\[\\d+\\]`);
       for (const errorKey of Object.keys(this.errorMessages)) {
         if (errorKey == propPath || colNameRe.test(errorKey)) {
           if (errorKey.length != propPath.length) {
             const errorPath = errorKey.match(colNameRe)[0];
             const zeroBasedErrRow = errorKey.substring(errorPath.lastIndexOf('[') + 1, errorPath.lastIndexOf(']'));
             const errorRow = Number(zeroBasedErrRow) + 1;
             const columnName = errorKey.substring(errorPath.length + 1);
             if (columnName) {
               const schemaPath = args.slice();
               schemaPath.push(this.schema);
               const schemaField = this.getSchemaField(...schemaPath);
               const columnDisplayName = schemaField.items.properties[columnName].title;
               result = `Row ${errorRow}: "${columnDisplayName}" ${this.errorMessages[errorKey]}`;
             } else {
               result = `Row ${errorRow} ${this.errorMessages[errorKey]}`;
             }
           } else {
             result = this.errorMessages[errorKey];
           }
           break;
         }
       }
       return result;
     },

     cancel() {
       this.$router.go(-1);
     },

     fixEntries(oldValue) {
       let value = oldValue;
       if (value.metaspace_options) {
         const databases = value.metaspace_options.Metabolite_Database;
         if (!Array.isArray(databases))
           value = merge({}, value,
                         {'metaspace_options': {'Metabolite_Database': [databases]}});
       }
       return value;
     },

     loadLastSubmission() {
       const defaultValue = objectFactory(this.schema);
       let lastValue = JSON.parse(localStorage.getItem(LOCAL_STORAGE_KEY) || '{}');
       if (lastValue && lastValue.metaspace_options) {
         lastValue.metaspace_options.Dataset_Name = ''; // different for each dataset

         /* we want to have all nested fields to be present for convenience,
            that's what objectFactory essentially does */
         this.value = merge({}, defaultValue, this.fixEntries(lastValue));
         this.updateCurrentAdductOptions();
       } else {
         this.value = defaultValue;
       }
     },

     updateSchemaOptions(schema) {
       if (!this.schemaHasMolDbOptions(schema) && this._molecularDatabases) {
         schema.properties.metaspace_options.properties.Metabolite_Database.items['enum'] = this._molecularDatabases;

         const selectedPolarity = this.value.MS_Analysis.Polarity;
         schema.properties.metaspace_options.properties.Adducts.items['enum'] = selectedPolarity ? this._possibleAdducts[selectedPolarity] : [];
       }
     },

     schemaHasMolDbOptions(schema) {
       return 'enum' in schema.properties.metaspace_options.properties.Metabolite_Database.items;
     },

     updateCurrentAdductOptions() {
       if (this._possibleAdducts && (this.value.MS_Analysis.Polarity in this._possibleAdducts)) {
         Vue.set(this.schema.properties.metaspace_options.properties.Adducts.items,
                 'enum',
                 this._possibleAdducts[this.value.MS_Analysis.Polarity]);
       }
     },

     onPolarityChange() {
       this.value.metaspace_options.Adducts = [];
       this.updateCurrentAdductOptions();
     },

     setLoadingStatus(value) {
       // https://github.com/ElemeFE/element/issues/4834
       this.$nextTick(() => { this.loading = value; });
     },

     resetDatasetName() {
       this.value.metaspace_options.Dataset_Name = '';
     },

     submit() {
       const cleanValue = trimEmptyFields(this.schema, this.value);

       this.validator(cleanValue);
       this.validationErrors = this.validator.errors || [];

       if (this.validationErrors.length > 0) {
         this.$message({
           message: 'Please fix the highlighted fields and submit again',
           type: 'error'
         })
       } else {
         const value = JSON.stringify(cleanValue);
         if (!this.datasetId) localStorage.setItem(LOCAL_STORAGE_KEY, value);

         this.$emit('submit', this.datasetId, value);
       }
     },

     getSuggestions(query, callback, ...args) {
       const path = this.buildPath(...args).slice(1);
       this.$apollo.query({
         query: fetchAutocompleteSuggestionsQuery,
         variables: {field: path, query}
       }).then(resp => callback(resp.data.metadataSuggestions.map(val => ({value: val}))));
     },

     /* for outside access from the upload page, to autofill it with the filename */
     fillDatasetName(name) {
       this.value.metaspace_options.Dataset_Name = name;
     },

     insertObjectToArray(array, index, keys) {
       const newObj = keys.reduce((res, key) => {
         res[key] = undefined;
         return res;
       }, {})
       array.splice(index, 0, newObj);
     }
   }
 }
</script>

<style>

 #md-editor-container {
   display: flex;
   justify-content: center;
 }

 .metadata-section > .heading {
   font-size: 18px;
   font-weight: 700;
   margin-bottom: 8px;
 }

 .metadata-section {
   display: block;
   max-width: 1000px;
 }

 .field-label {
   font-size: 16px;
   padding: 0px 0px 3px 5px;
 }

 .subfield {
   padding-right: 10px;
 }

 .subfield-label {
   font-size: 14px;
   padding: 0px 0px 5px 5px;
 }

 .control {
   padding: 0px 5px 10px 5px;
 }

 .fw-num {
   width: 100%;
 }

 #md-editor-submit {
   position: absolute;
   right: 5px;
   top: -3px;
   z-index: 10
 }

 #md-editor-submit > button {
   width: 100px;
   padding: 6px;
 }

 .control.el-form-item, .subfield > .el-form-item {
   margin-bottom: 0px;
 }

 .control > .el-form-item__content {
   line-height: normal;
 }

 .subfield > .el-form-item > .el-form-item__content {
   line-height: normal;
 }

 .error-msg {
   font-size: 12px;
   color: red;
 }

 #md-section-list {
   display: flex;
   flex-direction: column;
 }

 .md-ac {
   width: 100%;
 }

 #load-indicator {
   min-height: 300px;
 }

 .el-table__body-wrapper {
   overflow-x: hidden;
 }

 .el-table__empty-block {
   min-height: inherit;
   height: 50px;
 }

 .el-table__empty-text {
   width: 90%;
   color: #B5BCCC;
 }

 .el-table table tr > td {
   padding-top: 5px;
   padding-bottom: 5px;
 }

 .el-table table tr > td {
   padding-top: 5px;
   padding-bottom: 5px;
 }

 .el-table thead tr > th {
   padding-top: 5px;
   padding-bottom: 5px;
 }

 .el-table thead tr > th > .cell {
   padding-left: 10px;
   padding-right: 5px;
 }

 .table-btn {
   float: right;
   margin-top: 5px;
   margin-left: 5px;
 }

 .is-table-error .el-table {
   border: 1px solid red;
 }

</style><|MERGE_RESOLUTION|>--- conflicted
+++ resolved
@@ -2,13 +2,6 @@
   <div id="md-editor-container">
     <div style="position: relative;" v-if="!loading">
       <div id="md-editor-submit">
-<<<<<<< HEAD
-        <router-link :to="opticalImageAlignmentHref" v-if="isOpticalImageSupported"
-                     style="width: 150px; margin-right: 50px;">
-          Add optical image...
-        </router-link>
-=======
->>>>>>> 48246da4
         <el-button @click="cancel" v-if="datasetId">Cancel</el-button>
         <el-button type="primary" v-if="enableSubmit" @click="submit">Submit</el-button>
         <el-button v-else type="primary" disabled :title="disabledSubmitMessage">
@@ -189,7 +182,6 @@
    fetchMetadataQuery,
    metadataOptionsQuery
  } from '../api/metadata';
- import {mdTypeSupportsOpticalImages} from '../util';
  import Vue from 'vue';
 
  const metadataSchemas = {};
@@ -361,20 +353,6 @@
          messages[err.dataPath] = err.message;
        }
        return messages;
-<<<<<<< HEAD
-     },
-
-     opticalImageAlignmentHref() {
-       return {
-         name: 'add-optical-image',
-         params: {dataset_id: this.datasetId}
-       };
-     },
-
-     isOpticalImageSupported() {
-       return this.datasetId && mdTypeSupportsOpticalImages(this.currentMetadataType());
-=======
->>>>>>> 48246da4
      }
    },
    methods: {
