<<<<<<< HEAD
import { createComponent, reactive, ref } from '@vue/composition-api'

import { Input } from '../lib/element-ui'
=======
import { defineComponent, reactive, ref } from '@vue/composition-api'
import { Input } from 'element-ui'
>>>>>>> d9660eac

import copyToClipboard from '../lib/copyToClipboard'

interface Props {
  value: string
  type: string
}

export default defineComponent<Props>({
  props: {
    value: { type: String },
    type: { type: String, default: 'text' },
  },
  setup(props) {
    const state = reactive({
      copied: false,
      focussed: false,
    })

    const input = ref<Input | null>(null)

    function handleCopy() {
      copyToClipboard(props.value)
      state.copied = true
    }

    function handleFocus() {
      input.value!.select()
      state.focussed = true
    }

    function handleBlur() {
      state.focussed = false
    }

    return () => (
      <el-input
        ref={input}
        value={props.value}
        type={state.focussed ? 'text' : props.type}
        onFocus={handleFocus}
        onBlur={handleBlur}
        readonly
      >
        <el-tooltip
          slot="append"
          manual
          value={state.copied}
          content="Copied!"
          placement="right"
        >
          <el-button
            title="Copy to clipboard"
            icon="el-icon-document-copy"
            onClick={handleCopy}
            nativeOnMouseleave={() => { state.copied = false }}
          />
        </el-tooltip>
      </el-input>
    )
  },
})<|MERGE_RESOLUTION|>--- conflicted
+++ resolved
@@ -1,11 +1,5 @@
-<<<<<<< HEAD
-import { createComponent, reactive, ref } from '@vue/composition-api'
-
+import { defineComponent, reactive, ref } from '@vue/composition-api'
 import { Input } from '../lib/element-ui'
-=======
-import { defineComponent, reactive, ref } from '@vue/composition-api'
-import { Input } from 'element-ui'
->>>>>>> d9660eac
 
 import copyToClipboard from '../lib/copyToClipboard'
 
