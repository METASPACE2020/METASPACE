import { ApolloClient,  InMemoryCache } from 'apollo-client-preset';
import { BatchHttpLink } from 'apollo-link-batch-http';
import { WebSocketLink } from 'apollo-link-ws';
import { setContext } from 'apollo-link-context';
import { SubscriptionClient } from 'subscriptions-transport-ws';
import { getOperationAST } from 'graphql/utilities/getOperationAST';

import * as config from './clientConfig.json';
import tokenAutorefresh from './tokenAutorefresh';
<<<<<<< HEAD
import reportError from './lib/reportError';
=======
import reportError from './lib/reportError'
import { flatMap } from 'lodash-es';
>>>>>>> df7aea37

const graphqlUrl = config.graphqlUrl || `${window.location.origin}/graphql`;
const wsGraphqlUrl = config.wsGraphqlUrl || `${window.location.origin.replace(/^http/, 'ws')}/ws`;

<<<<<<< HEAD
const authLink = setContext(async () => {
  try {
    return ({
      headers: {
        authorization: `Bearer ${await tokenAutorefresh.getJwt()}`,
      },
    })
  } catch (err) {
    reportError(err);
    throw err;
  }
});

const httpLink = new BatchHttpLink({
=======
let $alert: ((message: string, title: string) => void) | null = null;

export function setMaintenanceMessageHandler(_$alert: (message: string, title: string) => void) {
  $alert = _$alert;
}

const networkInterface = createBatchingNetworkInterface({
>>>>>>> df7aea37
  uri: graphqlUrl,
  batchInterval: 10,
});

const wsLink = new WebSocketLink(new SubscriptionClient(wsGraphqlUrl, {
  reconnect: true,
}));

const link = authLink.split(
  (operation) => {
    // Only send subscriptions over websockets
    const operationAST = getOperationAST(operation.query, operation.operationName);
    return operationAST != null && operationAST.operation === 'subscription';
  },
  wsLink,
  httpLink,
);

<<<<<<< HEAD
const apolloClient = new ApolloClient({
  link,
  cache: new InMemoryCache({
    cacheRedirects: {
      Query: {
        // Allow get-by-id queries to use cached data that originated from other kinds of queries
        dataset: (_, args, { getCacheKey}) => getCacheKey({ __typename: 'Dataset', id: args.id }),
        annotation: (_, args, { getCacheKey}) => getCacheKey({ __typename: 'Annotation', id: args.id }),
        user: (_, args, { getCacheKey}) => getCacheKey({ __typename: 'User', id: args.userId }),
        group: (_, args, { getCacheKey}) => getCacheKey({ __typename: 'Group', id: args.groupId }),
        project: (_, args, { getCacheKey}) => getCacheKey({ __typename: 'Project', id: args.projectId }),
      }
    }
  }),
=======
const isReadOnlyError = (error: any) => {
  try {
    return JSON.parse(error.message).type === 'read_only_mode';
  } catch {
    return false;
  }
};

networkInterface.useAfter([{
  applyBatchAfterware({ responses }, next) {
    const readOnlyErrors = flatMap(responses as any[], r => r.errors && r.errors.filter(isReadOnlyError) || []);
    if (readOnlyErrors.length > 0) {
      if ($alert != null) {
        readOnlyErrors.forEach(err => { err.isHandled = true; });
        $alert('This operation could not be completed. METASPACE is currently in read-only mode for scheduled maintenance. Please try again later.',
          'Scheduled Maintenance');
      }
    }
    next();
  }
}]);

const wsClient = new SubscriptionClient(wsGraphqlUrl, {
  reconnect: true
>>>>>>> df7aea37
});

export const refreshLoginStatus = async () => {
  // Problem: `refreshJwt` updates the Vuex store, which sometimes immediately triggers new queries.
  // `apolloClient.resetStore()` has an error if there are any in-flight queries, so it's not suitable to run it
  // immediately after `refreshJwt`.
  // Solution: Split the `resetStore` into two parts: invalidate old data before `refreshJwt` updates Vuex,
  // then ensure that all queries are refetched.

  await apolloClient.queryManager.clearStore();
  await tokenAutorefresh.refreshJwt(true);
  try {
    await apolloClient.reFetchObservableQueries();
  } catch (err) {
    // reFetchObservableQueries throws an error if any queries fail.
    // Let the source of the query handle it instead of breaking `refreshLoginStatus`.
    console.error(err);
  }
};

export default apolloClient;<|MERGE_RESOLUTION|>--- conflicted
+++ resolved
@@ -4,20 +4,30 @@
 import { setContext } from 'apollo-link-context';
 import { SubscriptionClient } from 'subscriptions-transport-ws';
 import { getOperationAST } from 'graphql/utilities/getOperationAST';
+import { onError } from 'apollo-link-error';
 
 import * as config from './clientConfig.json';
 import tokenAutorefresh from './tokenAutorefresh';
-<<<<<<< HEAD
 import reportError from './lib/reportError';
-=======
-import reportError from './lib/reportError'
 import { flatMap } from 'lodash-es';
->>>>>>> df7aea37
 
 const graphqlUrl = config.graphqlUrl || `${window.location.origin}/graphql`;
 const wsGraphqlUrl = config.wsGraphqlUrl || `${window.location.origin.replace(/^http/, 'ws')}/ws`;
 
-<<<<<<< HEAD
+let $alert: ((message: string, title: string) => void) | null = null;
+
+export function setMaintenanceMessageHandler(_$alert: (message: string, title: string) => void) {
+  $alert = _$alert;
+}
+
+const isReadOnlyError = (error: any) => {
+  try {
+    return JSON.parse(error.message).type === 'read_only_mode';
+  } catch {
+    return false;
+  }
+};
+
 const authLink = setContext(async () => {
   try {
     return ({
@@ -31,16 +41,22 @@
   }
 });
 
+const errorLink = onError(({ graphQLErrors }) => {
+  if (graphQLErrors) {
+    const readOnlyErrors = graphQLErrors.filter(isReadOnlyError);
+    console.log(graphQLErrors, readOnlyErrors, $alert);
+
+    if (readOnlyErrors.length > 0) {
+      if ($alert != null) {
+        readOnlyErrors.forEach(err => { (err as any).isHandled = true; });
+        $alert('This operation could not be completed. METASPACE is currently in read-only mode for scheduled maintenance. Please try again later.',
+          'Scheduled Maintenance');
+      }
+    }
+  }
+});
+
 const httpLink = new BatchHttpLink({
-=======
-let $alert: ((message: string, title: string) => void) | null = null;
-
-export function setMaintenanceMessageHandler(_$alert: (message: string, title: string) => void) {
-  $alert = _$alert;
-}
-
-const networkInterface = createBatchingNetworkInterface({
->>>>>>> df7aea37
   uri: graphqlUrl,
   batchInterval: 10,
 });
@@ -49,7 +65,7 @@
   reconnect: true,
 }));
 
-const link = authLink.split(
+const link = authLink.concat(errorLink).split(
   (operation) => {
     // Only send subscriptions over websockets
     const operationAST = getOperationAST(operation.query, operation.operationName);
@@ -59,7 +75,6 @@
   httpLink,
 );
 
-<<<<<<< HEAD
 const apolloClient = new ApolloClient({
   link,
   cache: new InMemoryCache({
@@ -74,32 +89,6 @@
       }
     }
   }),
-=======
-const isReadOnlyError = (error: any) => {
-  try {
-    return JSON.parse(error.message).type === 'read_only_mode';
-  } catch {
-    return false;
-  }
-};
-
-networkInterface.useAfter([{
-  applyBatchAfterware({ responses }, next) {
-    const readOnlyErrors = flatMap(responses as any[], r => r.errors && r.errors.filter(isReadOnlyError) || []);
-    if (readOnlyErrors.length > 0) {
-      if ($alert != null) {
-        readOnlyErrors.forEach(err => { err.isHandled = true; });
-        $alert('This operation could not be completed. METASPACE is currently in read-only mode for scheduled maintenance. Please try again later.',
-          'Scheduled Maintenance');
-      }
-    }
-    next();
-  }
-}]);
-
-const wsClient = new SubscriptionClient(wsGraphqlUrl, {
-  reconnect: true
->>>>>>> df7aea37
 });
 
 export const refreshLoginStatus = async () => {
