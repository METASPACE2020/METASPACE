--- conflicted
+++ resolved
@@ -1,10 +1,5 @@
-<<<<<<< HEAD
-import { createComponent, reactive } from '@vue/composition-api'
+import { defineComponent, reactive } from '@vue/composition-api'
 import { Button, Input } from '../../../lib/element-ui'
-=======
-import { defineComponent, reactive } from '@vue/composition-api'
-import { Button, Input } from 'element-ui'
->>>>>>> d9660eac
 
 import { WorkflowStep } from '../../../components/Workflow'
 import DoiField from '../DoiField'
