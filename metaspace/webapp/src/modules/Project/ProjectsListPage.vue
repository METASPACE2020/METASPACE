<template>
  <div class="page">
    <create-project-dialog
      :visible="showCreateProjectDialog && currentUser != null"
      :current-user-id="currentUser && currentUser.id"
      @close="handleCloseCreateProject"
      @create="handleProjectCreated"
    />
    <div class="page-content">
      <div
        v-if="currentUser"
        class="flex flex-row items-center justify-end flex-1 w-full py-4"
      >
        <el-button
          type="primary"
          size="small"
          @click="handleOpenCreateProject"
        >
          Create project
        </el-button>
      </div>
      <div class="header-row">
        <filter-panel
          level="projects"
          :simple-filter-options="simpleFilterOptions"
        />
        <div
          class="flex flex-row items-center justify-end flex-1"
        >
          <sort-dropdown
            class="pb-2"
            size="default"
            :options="sortingOptions"
            :on-sort-change="handleSortChange"
          />
        </div>
      </div>

      <div class="clearfix" />
      <div
        v-loading="loading !== 0"
        style="min-height: 100px;"
      >
        <projects-list-item
          v-for="project in projects"
          :key="project.id"
          :project="project"
          :current-user="currentUser"
          :refresh-data="handleRefreshData"
        />
      </div>
      <div
        v-if="projectsCount > pageSize || page !== 1"
        style="text-align: center;"
      >
        <el-pagination
          :total="projectsCount"
          :page-size="pageSize"
          :current-page.sync="page"
          layout="prev,pager,next"
        />
      </div>
    </div>
  </div>
</template>
<script lang="ts">
import Vue from 'vue'
import { Component, Watch } from 'vue-property-decorator'
import {
  MyProjectsListQuery,
  myProjectsListQuery,
  projectsCountQuery,
  ProjectsListProject,
  projectsListQuery,
} from '../../api/project'
import { currentUserRoleQuery, CurrentUserRoleResult } from '../../api/user'
import { FilterPanel } from '../Filters'
import QuickFilterBox from '../Filters/filter-components/SimpleFilterBox.vue'
import ProjectsListItem from './ProjectsListItem.vue'
import CreateProjectDialog from './CreateProjectDialog.vue'
import { getLocalStorage } from '../../lib/localStorage'
<<<<<<< HEAD
import { SortDropdown } from '../../components/SortDropdown/SortDropdown'
=======
>>>>>>> 19a0f95f

  @Component<ProjectsListPage>({
    components: {
      FilterPanel,
      ProjectsListItem,
      CreateProjectDialog,
      QuickFilterBox,
      SortDropdown,
    },
    apollo: {
      currentUser: {
        query: currentUserRoleQuery,
        fetchPolicy: 'cache-first',
        loadingKey: 'loading',
      },
      allProjects: {
        query: projectsListQuery,
        loadingKey: 'loading',
        skip() {
          return this.filter !== 'all'
        },
        variables() {
          return {
            query: this.query,
            offset: (this.page - 1) * this.pageSize,
            limit: this.pageSize,
            orderBy: this.orderBy,
            sortingOrder: this.sortingOrder,
          }
        },
      },
      allProjectsCount: {
        query: projectsCountQuery,
        skip() {
          return this.filter !== 'all'
        },
        variables() {
          return {
            query: this.query,
          }
        },
        update(data: any) {
          return data.projectsCount
        },
      },
      myProjects: {
        query: myProjectsListQuery,
        loadingKey: 'loading',
        skip() {
          return this.filter !== 'my'
        },
        update(data: MyProjectsListQuery) {
          return data.myProjects && data.myProjects.projects
            ? data.myProjects.projects.map(userProject => userProject.project)
            : []
        },
      },
    },
  })
export default class ProjectsListPage extends Vue {
    loading = 0;
    currentUser: CurrentUserRoleResult | null = null;
    allProjects: ProjectsListProject[] | null = null;
    myProjects: ProjectsListProject[] | null = null;
    allProjectsCount = 0;
    orderBy : string = 'ORDER_BY_POPULARITY';
    sortingOrder : string = 'DESCENDING';
    sortingOptions: any[] = [
      {
        value: 'ORDER_BY_POPULARITY',
        label: 'Project size',
      },
      {
        value: 'ORDER_BY_DATE',
        label: 'Creation date',
      },
      {
        value: 'ORDER_BY_UP_DATE',
        label: 'Publication date',
      },
      {
        value: 'ORDER_BY_NAME',
        label: 'Project name',
      },
      {
        value: 'ORDER_BY_MANAGER_NAME',
        label: 'Manager name',
      },
      {
        value: 'ORDER_BY_DATASETS_COUNT',
        label: 'Number of datasets',
      },
      {
        value: 'ORDER_BY_MEMBERS_COUNT',
        label: 'Number of members',
      },
    ]

    showCreateProjectDialog = false;
    page = 1;
    pageSize = 10;

    get query(): string {
      return this.$store.getters.filter.simpleQuery || ''
    }

    get filter(): 'all' | 'my' {
      const { simpleFilter } = this.$store.getters.filter
      return simpleFilter === 'my-projects' && this.currentUser != null ? 'my' : 'all'
    }

    get filteredMyProjects() {
      if (this.query && this.myProjects != null) {
        return this.myProjects.filter(p => p.name.toLowerCase().includes(this.query.toLowerCase()))
      } else {
        return this.myProjects || []
      }
    }

    get projects() {
      if (this.filter === 'my') {
        return this.filteredMyProjects.slice((this.page - 1) * this.pageSize, this.page * this.pageSize)
      } else {
        return this.allProjects
      }
    }

    get projectsCount() {
      if (this.filter === 'my') {
        return this.filteredMyProjects.length
      } else {
        return this.allProjectsCount
      }
    }

    get simpleFilterOptions() {
      if (this.currentUser == null) {
        return null
      } else {
        // due to some misbehaviour from setting initial value from getLocalstorage with null values
        // on filterSpecs, the filter is being initialized here if user is logged
        const localSimpleFilter = this.$store.getters.filter.simpleFilter
          ? this.$store.getters.filter.simpleFilter : (getLocalStorage('simpleFilter') || null)
        this.$store.commit('updateFilter', {
          ...this.$store.getters.filter,
          simpleFilter: localSimpleFilter,
        })

        return [
          { value: null, label: 'All projects' },
          { value: 'my-projects', label: 'My projects' },
        ]
      }
    }

    @Watch('query')
    @Watch('tab')
    resetPagination() {
      this.page = 1
    }

    created() {
      this.$store.commit('updateFilter', this.$store.getters.filter)
    }

    async handleRefreshData() {
      await Promise.all([
        this.$apollo.queries.allProjects.refetch(),
        this.$apollo.queries.myProjects.refetch(),
        this.$apollo.queries.allProjectsCount.refetch(),
      ])
    }

    handleOpenCreateProject() {
      this.showCreateProjectDialog = true
    }

    handleCloseCreateProject() {
      this.showCreateProjectDialog = false
    }

    handleSortChange(value: string, sortingOrder: string) {
      this.orderBy = !value ? 'ORDER_BY_POPULARITY' : value
      this.sortingOrder = !sortingOrder ? 'DESCENDING' : sortingOrder
    }

    handleProjectCreated({ id }: {id: string}) {
      this.$router.push({ name: 'project', params: { projectIdOrSlug: id } })
    }
}

</script>
<style scoped lang="scss">
  .page {
    display: flex;
    justify-content: center;
    min-height: 80vh; // Ensure there's space for the loading spinner before is visible
  }

  .page-content {
    width: 800px;
  }

  .header-row {
    display: flex;
    flex-wrap: wrap;
    justify-content: space-between;
    align-items: flex-start;
  }

  .el-pagination {
    margin: 10px 0;
  }
</style><|MERGE_RESOLUTION|>--- conflicted
+++ resolved
@@ -79,10 +79,7 @@
 import ProjectsListItem from './ProjectsListItem.vue'
 import CreateProjectDialog from './CreateProjectDialog.vue'
 import { getLocalStorage } from '../../lib/localStorage'
-<<<<<<< HEAD
 import { SortDropdown } from '../../components/SortDropdown/SortDropdown'
-=======
->>>>>>> 19a0f95f
 
   @Component<ProjectsListPage>({
     components: {
@@ -109,8 +106,6 @@
             query: this.query,
             offset: (this.page - 1) * this.pageSize,
             limit: this.pageSize,
-            orderBy: this.orderBy,
-            sortingOrder: this.sortingOrder,
           }
         },
       },
