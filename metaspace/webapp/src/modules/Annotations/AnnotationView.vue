--- conflicted
+++ resolved
@@ -177,36 +177,7 @@
    width: 100%;
  }
 
-<<<<<<< HEAD
- .el-collapse-item__header {
-=======
- #compound-list {
-   margin: 0 auto;
-   text-align: left;
-   font-size: 0;
- }
-
- .compound {
-   display: inline-block;
-   vertical-align: top;
-   min-width: 250px;
-   font-size: 1rem;
-   margin: 10px;
-   text-align: center;
- }
-
- .compound-thumbnail {
-   height: 200px;
-   width: 200px;
-   cursor: pointer;
- }
-
- .compound-image {
-   height: 700px;
- }
-
  #annot-content /deep/ .el-collapse-item__header {
->>>>>>> 473fafe3
    text-align: left;
 
    .el-collapse-item__arrow {
