<template>
  <div>
    <filter-panel level="dataset"></filter-panel>

    <div>
      <el-form :inline="true" style="display: inline-flex">
        <el-radio-group value="List" @input="onChangeTab" size="small">
          <el-radio-button label="List"></el-radio-button>
          <el-radio-button label="Summary"></el-radio-button>
        </el-radio-group>

        <el-checkbox-group v-model="categories" :min=1 style="padding: 5px 20px;">
          <el-checkbox class="cb-started" label="started">Processing {{ count('started') }}</el-checkbox>
          <el-checkbox class="cb-queued" label="queued">Queued {{ count('queued') }}</el-checkbox>
          <el-checkbox label="finished">Finished {{ count('finished') }}</el-checkbox>
          <el-checkbox v-if="canSeeFailed" class="cb-failed" label="failed">Failed {{ count('failed') }}</el-checkbox>
        </el-checkbox-group>
      </el-form>
    </div>

    <div>
      <div id="dataset-list-header">
        <div v-if="noFilters" style="font: 24px 'Roboto', sans-serif; padding: 5px;">
          <span v-if="noFilters">
            Recent uploads
          </span>
        </div>

        <div v-else style="font: 18px 'Roboto', sans-serif; padding: 5px;">
          <span v-if="nonEmpty">
            Search results in reverse chronological order
          </span>
          <span v-else>No datasets found</span>
        </div>

        <el-button v-if="nonEmpty" :disabled="isExporting" @click="startExport" class="export-btn">
          Export to CSV
        </el-button>
      </div>

      <dataset-list :datasets="datasets" allowDoubleColumn @datasetMutated="handleDatasetMutated" />
    </div>
  </div>
</template>

<script>
  import {datasetDetailItemsQuery, datasetCountQuery, datasetStatusUpdatedQuery} from '../../../api/dataset';
 import {metadataExportQuery} from '../../../api/metadata';
 import DatasetList from './DatasetList.vue';
 import {FilterPanel} from '../../Filters/index';
 import { csvExportHeader } from '../../../util';
 import {throttle} from 'lodash-es';
 import FileSaver from 'file-saver';
 import delay from '../../../lib/delay';
 import formatCsvRow from '../../../lib/formatCsvRow';
  import {currentUserRoleQuery} from '../../../api/user';

 const processingStages = ['started', 'queued', 'failed', 'finished'];

 export default {
   name: 'dataset-table',
   data () {
     return {
       recordsPerPage: 10,
       csvChunkSize: 1000,
       categories: ['started', 'queued', 'finished'],
       isExporting: false
     }
   },
   components: {
     DatasetList,
     FilterPanel,
   },
   created() {
     // Bulk updates can cause this to trigger hundreds of times per minute. Throttle automatic refetches to at most
     // once per minute

     this.refetchList = throttle(this.refetchList, 60000);
   },
   beforeDestroy() {
     this.refetchList.cancel();
   },

   computed: {
     noFilters() {
       const df = this.$store.getters.filter;
       for (var key in df)
         if (df[key]) return false;
       return true;
     },

     nonEmpty() {
       return this.datasets.length > 0;
     },

     datasets() {
       let list = [];
       for (let category of processingStages)
         if (this.categories.indexOf(category) >= 0 && this[category])
           list = list.concat(this[category]);
       return list;
     },

     canSeeFailed() {
       return this.currentUser != null && this.currentUser.role === 'admin';
     }
   },

   apollo: {
     $subscribe: {
       datasetStatusUpdated: {
         query: datasetStatusUpdatedQuery,
         result({data}) {
           if (data.datasetStatusUpdated.dataset != null) {
             const {name, status, submitter, group} = data.datasetStatusUpdated.dataset;
             const who = group ? `${submitter.name} (${group.name})` : submitter.name;
             const statusMap = {
               FINISHED: 'success',
               QUEUED: 'info',
               ANNOTATING: 'info',
               FAILED: 'warning'
             };
             let message = '';
             if (status == 'FINISHED')
               message = `Processing of dataset ${name} is finished!`;
             else if (status == 'FAILED')
               message = `Something went wrong with dataset ${name} :(`;
             else if (status == 'QUEUED')
               message = `Dataset ${name} has been submitted to query by ${who}`;
             else if (status == 'ANNOTATING')
               message = `Started processing dataset ${name}`;
             this.$notify({ message, type: statusMap[status] });
           }

           this.refetchList();
         }
       }
     },

     currentUser: {
       query: currentUserRoleQuery,
       fetchPolicy: 'cache-first',
     },

     failed: {
       fetchPolicy: 'cache-and-network',
       query: datasetDetailItemsQuery,
       update: data => data.allDatasets,
       skip() {
         return !this.canSeeFailed;
       },
       variables () {
         return this.queryVariables('FAILED');
       }
     },

     started: {
       fetchPolicy: 'cache-and-network',
       query: datasetDetailItemsQuery,
       update: data => data.allDatasets,
       variables () {
         return this.queryVariables('ANNOTATING');
       }
     },

     queued: {
       fetchPolicy: 'cache-and-network',
       query: datasetDetailItemsQuery,
       update: data => data.allDatasets,
       variables () {
         return this.queryVariables('QUEUED');
       }
     },

     finished: {
       fetchPolicy: 'cache-and-network',
       query: datasetDetailItemsQuery,
       update: data => data.allDatasets,
       variables () {
         return this.queryVariables('FINISHED');
       }
     },

     finishedCount: {
       fetchPolicy: 'cache-and-network',
       query: datasetCountQuery,
       update: data => data.countDatasets,
       variables () {
         return this.queryVariables('FINISHED');
       }
     },
   },

   methods: {
     formatSubmitter: (row, col) =>
       row.submitter.name,
     formatDatasetName: (row, col) =>
       row.name.split('//', 2)[1],
     formatResolvingPower: (row, col) =>
       (row.analyzer.resolvingPower / 1000).toFixed(0) * 1000,

     queryVariables(status) {
       let body = {
         dFilter: Object.assign({status}, this.$store.getters.gqlDatasetFilter),
         query: this.$store.getters.ftsQuery,
         inpFdrLvls: [],
         checkLvl: 10
       };
       if (status === 'FINISHED') {body['inpFdrLvls'] = [10]};
       return body
     },

     count(stage) {
       if (stage == 'finished')
         return this.finishedCount ? '(' + this.finishedCount + ')' : '';
       if (!this[stage])
         return '';
       // assume not too many items are queued/being processed
       // so they are all visible in the web app
       return '(' + this[stage].length + ')';
     },

     refetchList() {
       this.refetchListUnthrottled();
     },

     refetchListUnthrottled() {
       this.$apollo.queries.started.refresh();
       this.$apollo.queries.queued.refresh();
       this.$apollo.queries.finished.refresh();
       this.$apollo.queries.finishedCount.refresh();
       if (this.canSeeFailed) {
         this.$apollo.queries.failed.refresh();
       }
     },

     handleDatasetMutated() {
       // Reset the throttled function as the next datasetStatusUpdated message is probably related to the mutation that
       // the user just triggered.
       this.refetchList.flush();
     },

     async startExport() {
       let csv = csvExportHeader();

       csv += formatCsvRow(['datasetId', 'datasetName', 'group', 'submitter',
               'PI', 'organism', 'organismPart', 'condition', 'growthConditions', 'ionisationSource',
               'maldiMatrix', 'analyzer', 'resPower400', 'polarity', 'uploadDateTime','FDR@10% + DataBase', 'opticalImage'
       ]);

       function person(p) { return p ? p.name : ''; }

       function formatRow(row) {
         return formatCsvRow([
           row.id,
           row.name,
           row.groupApproved && row.group ? row.group.shortName : '',
           person(row.submitter),
           person(row.principalInvestigator),
           row.organism,
           row.organismPart,
           row.condition,
           row.growthConditions,
           row.ionisationSource,
           row.maldiMatrix,
           row.analyzer.type,
           Math.round(row.analyzer.resolvingPower),
           row.polarity.toLowerCase(),
           row.uploadDateTime,
           row.fdrCounts ? `${row.fdrCounts.counts}` + ' ' + `${row.fdrCounts.dbName}` : '',
<<<<<<< HEAD
           (row.rawOpticalImageUrl) ? 'http://' + window.location.host + row.rawOpticalImageUrl : 'No optical image'
=======
           (row.opticalImage) ? window.location.origin + row.opticalImage : 'No optical image'
>>>>>>> a88e8b91
         ]);
       }

       function writeCsvChunk(rows) {
         for (let row of rows) {
           csv += formatRow(row);
         }
       }

       this.isExporting = true;
       let self = this;

       let v = this.queryVariables('FINISHED'),
           chunks = [],
           offset = 0;

       v.limit = this.csvChunkSize;

       while (self.isExporting && offset < self.finishedCount) {
         const variables = Object.assign(v, {offset});
         const resp = await self.$apollo.query({query: metadataExportQuery, variables});

         offset += this.csvChunkSize;
         writeCsvChunk(resp.data.datasets);
         await delay(50);
       }

       if (!self.isExporting)
         return;

       self.isExporting = false;

       let blob = new Blob([csv], {type: 'text/csv; charset="utf-8"'});
       FileSaver.saveAs(blob, "metaspace_datasets.csv");
     },

     onChangeTab(tab) {
       this.$store.commit('setDatasetTab', tab);
     }
   }
 }
</script>

<style lang="scss">

 #dataset-page {
   display: flex;
   justify-content: center;
 }

 /* 1 dataset per row by default*/
 #dataset-page-contents {
   display: inline-block;
   width: 820px;

   @media (min-width: 1650px) {
     /* 2 datasets per row on wide screens */
     width: 1620px;
   }
 }

 .export-btn {
   margin-top: 7px;
   width: 135px;
   height: 36px;
 }

 .cb-started .el-checkbox__input.is-checked .el-checkbox__inner {
   background: #5eed5e;
 }

 .cb-queued .el-checkbox__input.is-checked .el-checkbox__inner {
   background: #72c8e5;
 }

 .cb-failed .el-checkbox__input.is-checked .el-checkbox__inner {
   background: #f56c6c;
 }

 #dataset-list-header {
   display: flex;
   align-items: baseline;
 }
</style><|MERGE_RESOLUTION|>--- conflicted
+++ resolved
@@ -268,11 +268,7 @@
            row.polarity.toLowerCase(),
            row.uploadDateTime,
            row.fdrCounts ? `${row.fdrCounts.counts}` + ' ' + `${row.fdrCounts.dbName}` : '',
-<<<<<<< HEAD
-           (row.rawOpticalImageUrl) ? 'http://' + window.location.host + row.rawOpticalImageUrl : 'No optical image'
-=======
-           (row.opticalImage) ? window.location.origin + row.opticalImage : 'No optical image'
->>>>>>> a88e8b91
+           (row.rawOpticalImageUrl) ? window.location.origin + row.rawOpticalImageUrl : 'No optical image'
          ]);
        }
 
