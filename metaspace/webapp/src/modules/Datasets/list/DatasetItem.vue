<template>
  <div
    v-if="!deferRender"
    class="dataset-item border border-solid border-gray-200 leading-5"
    :class="disabledClass"
  >
    <el-dialog
      title="Provided metadata"
      :lock-scroll="false"
      :visible.sync="showMetadataDialog"
    >
      <dataset-info
        :metadata="metadata"
        :current-user="currentUser"
      />
    </el-dialog>

    <div
      v-if="isOpticalImageSupported"
      class="opt-image--container"
    >
      <dataset-thumbnail
        :dataset="dataset"
        :editable="canEditOpticalImage"
      />
    </div>

    <div class="ds-info">
      <div class="ds-item-line flex">
        <!-- title is set to make it easier to see overflowing datasets' names by hovering over the name -->
        <span
          :title="formatDatasetName"
          class="font-bold truncate"
        >{{ formatDatasetName }}</span>
        <el-popover
          v-if="!dataset.isPublic"
          class="ml-1"
          trigger="hover"
          placement="top"
          @show="loadVisibility"
        >
          <div v-loading="visibilityText == null">
            {{ visibilityText }}
          </div>
          <i
            slot="reference"
            class="el-icon-lock"
          />
        </el-popover>
      </div>

      <div class="ds-item-line text-gray-700">
        <span
          class="ds-add-filter"
          title="Filter by species"
          @click="addFilter('organism')"
        >
          {{ formatOrganism }}</span>,
        <span
          class="ds-add-filter"
          title="Filter by organism part"
          @click="addFilter('organismPart')"
        >
          {{ formatOrganismPart }}</span>

        <span
          class="ds-add-filter"
          title="Filter by condition"
          @click="addFilter('condition')"
        >
          ({{ formatCondition }})</span>
      </div>
      <div class="ds-item-line">
        <span
          class="ds-add-filter"
          title="Filter by ionisation source"
          @click="addFilter('ionisationSource')"
        >
          {{ dataset.ionisationSource }}</span> +
        <span
          class="ds-add-filter"
          title="Filter by analyzer type"
          @click="addFilter('analyzerType')"
        >
          {{ dataset.analyzer.type }}</span>,
        <span
          class="ds-add-filter"
          title="Filter by polarity"
          @click="addFilter('polarity')"
        >
          {{ dataset.polarity.toLowerCase() }} mode</span>,
        RP {{ formatResolvingPower }}
      </div>

      <div class="ds-item-line">
        Submitted <elapsed-time :date="getDate" /> by
        <span
          class="ds-add-filter"
          title="Filter by submitter"
          @click="addFilter('submitter')"
        >
          {{ formatSubmitter }}</span><!--
          Be careful not to add empty space before the comma
          --><span v-if="dataset.groupApproved && dataset.group">,
          <el-dropdown
            :show-timeout="50"
            placement="bottom"
            :trigger="hideGroupMenu ? 'never' : 'hover'"
            @command="handleDropdownCommand"
          >
            <span
              class="text-base text-primary cursor-pointer"
              @click="addFilter('group')"
            >
              {{ dataset.group.shortName }}
            </span>
            <el-dropdown-menu slot="dropdown">
              <el-dropdown-item command="filter_group">Filter by this group</el-dropdown-item>
              <el-dropdown-item command="view_group">View group</el-dropdown-item>
            </el-dropdown-menu>
          </el-dropdown>
        </span>
      </div>
      <div
        v-if="dataset.status == 'FINISHED' && dataset.fdrCounts"
        class="ds-item-line"
      >
        <span>
          <router-link :to="resultsHref(formatDbName())">{{ formatFdrCounts() | plural('annotation', 'annotations') }}</router-link>
          @ FDR {{ formatFdrLevel() }}% ({{ formatDbName() }})
        </span>
      </div>
    </div>

    <div class="ds-actions">
      <span v-if="dataset.status == 'FINISHED'">
        <i class="el-icon-picture" />
        <el-popover
          trigger="hover"
          placement="top"
        >
          <div class="db-link-list">
            Select a database:
            <div
              v-for="database in metaboliteDatabases"
              :key="database"
            >
              <router-link :to="resultsHref(database)">
                {{ database }}
              </router-link>
            </div>
          </div>
          <a slot="reference">Browse annotations</a>
        </el-popover>
        <br>
      </span>

      <span v-if="dataset.status === 'ANNOTATING'">
        <div
          class="striped-progressbar processing"
          title="Processing is under way"
        />
      </span>

      <span v-if="dataset.status === 'QUEUED'">
        <div
          class="striped-progressbar queued"
          title="Waiting in the queue"
        />
      </span>

      <div>
        <i class="el-icon-view" />
        <a
          href="#"
          @click="showMetadata"
        >Show full metadata</a>
      </div>

      <div v-if="canEdit">
        <i class="el-icon-edit" />
        <router-link :to="editHref">
          Edit metadata
        </router-link>
      </div>

<<<<<<< HEAD
      <div v-if="canDelete">
=======
      <div
        v-if="dataset.canDownload"
        class="ds-download"
      >
        <i class="el-icon-download" />
        <a
          href="#"
          @click.prevent="() => { showDownloadDialog = true }"
        >Download</a>
      </div>

      <div
        v-if="canEdit"
        class="ds-delete"
      >
>>>>>>> dfe148f6
        <i class="el-icon-delete" />
        <a
          href="#"
          class="text-danger"
          @click.prevent="openDeleteDialog"
        >Delete dataset</a>
      </div>

      <div
        v-if="canReprocess"
        class="ds-reprocess"
      >
        <i class="el-icon-refresh" />
        <a
          href="#"
          class="text-danger"
          @click.prevent="handleReprocess"
        >Reprocess dataset</a>
      </div>

      <div
        v-else
        class="mt-auto text-right"
      >
        <span
          v-if="isPublished"
          class="text-gray-700 text-sm"
        >
          Published
        </span>
      </div>
    </div>
    <DownloadDialog
      v-if="showDownloadDialog"
      :dataset-id="dataset.id"
      :dataset-name="dataset.name"
      @close="() => { showDownloadDialog = false }"
    />
  </div>
</template>

<script>
import DatasetInfo from '../../../components/DatasetInfo.vue'
import DatasetThumbnail from './DatasetThumbnail.vue'
import { capitalize } from 'lodash-es'
import {
  datasetVisibilityQuery,
  deleteDatasetQuery,
  reprocessDatasetQuery,
} from '../../../api/dataset'
import { mdTypeSupportsOpticalImages } from '../../../lib/util'
import { encodeParams } from '../../Filters/index'
import reportError from '../../../lib/reportError'
import safeJsonParse from '../../../lib/safeJsonParse'
import { plural } from '../../../lib/vueFilters'
<<<<<<< HEAD
import ElapsedTime from '../../../components/ElapsedTime'
=======
import DownloadDialog from './DownloadDialog'
>>>>>>> dfe148f6

function removeUnderscores(str) {
  return str.replace(/_/g, ' ')
}

export default {
  name: 'DatasetItem',
  components: {
    DatasetInfo,
    DatasetThumbnail,
<<<<<<< HEAD
    ElapsedTime,
=======
    DownloadDialog,
>>>>>>> dfe148f6
  },
  filters: {
    plural,
  },
  props: ['dataset', 'currentUser', 'idx', 'hideGroupMenu'],
  data() {
    return {
      showMetadataDialog: false,
      disabled: false,
      deferRender: this.idx >= 20,
      showDownloadDialog: false,
    }
  },

  computed: {
    opticalImageAlignmentHref() {
      return {
        name: 'add-optical-image',
        params: { dataset_id: this.dataset.id },
      }
    },

    isOpticalImageSupported() {
      return mdTypeSupportsOpticalImages(this.$store.getters.filter.metadataType)
    },

    formatSubmitter() {
      const { name } = this.dataset.submitter
      return name
    },

    formatDatasetName() {
      return this.dataset.name
    },

    analyzerType() {
      return this.dataset.analyzer.type
    },

    getDate() {
      const unknown = ''
      if (!this.dataset.id) {
        return unknown
      }

      const fields = this.dataset.id.split('_')
      if (fields.length < 2) {
        return unknown
      }

      const date = fields[0]
      const time = fields[1].split('m')[0].replace('h', ':')
      return `${date} ${time}`
    },

    metadata() {
      const datasetMetadataExternals = {
        Submitter: this.dataset.submitter,
        PI: this.dataset.principalInvestigator,
        Group: this.dataset.groupApproved ? this.dataset.group : null,
        Projects: this.dataset.projects,
      }
      return Object.assign(safeJsonParse(this.dataset.metadataJson), datasetMetadataExternals)
    },

    metaboliteDatabases() {
      const dbs = this.dataset.molDBs
      if (typeof dbs === 'string') {
        return [dbs]
      } else {
        return dbs
      }
    },

    formatOrganism() {
      return removeUnderscores(this.dataset.organism)
    },

    formatCondition() {
      return removeUnderscores(this.dataset.condition).toLowerCase()
    },

    formatOrganismPart() {
      return removeUnderscores(this.dataset.organismPart).toLowerCase()
    },

    formatResolvingPower() {
      const rpSection = this.metadata.MS_Analysis.Detector_Resolving_Power
      const { mz, Resolving_Power: rp } = rpSection
      return (rp / 1000).toFixed(0) + 'k @ ' + mz
    },

    canEdit() {
      if (this.currentUser != null) {
        if (this.currentUser.role === 'admin') {
          return true
        }
        if (
          this.currentUser.id === this.dataset.submitter.id
          && !['QUEUED', 'ANNOTATING'].includes(this.dataset.status)
        ) {
          return true
        }
      }
      return false
    },

    canDelete() {
      return this.canEdit && !this.isPublished
    },

    canEditOpticalImage() {
      return this.canEdit && this.dataset.status === 'FINISHED'
    },

    canReprocess() {
      return this.currentUser != null
         && this.currentUser.role === 'admin'
    },

    editHref() {
      return {
        name: 'edit-metadata',
        params: { dataset_id: this.dataset.id },
      }
    },

    disabledClass() {
      return this.disabled ? 'ds-item-disabled' : ''
    },

    visibilityText() {
      if (this.datasetVisibility != null) {
        const { submitter, group, projects } = this.datasetVisibility
        const submitterName = this.currentUser && submitter.id === this.currentUser.id ? 'you' : submitter.name
        const all = [
          submitterName,
          ...(group ? [group.name] : []),
          ...(projects || []).map(p => p.name),
        ]
        return 'These annotation results are not publicly visible. '
          + `They are visible to ${all.join(', ')} and METASPACE Administrators.`
      }
      return null
    },

    isPublished() {
      return this.dataset.projects.filter(p => p.publicationStatus === 'PUBLISHED').length > 0
    },
  },
  async created() {
    // Defer rendering of most elements until after the first render, so that the page becomes interactive sooner
    const delayFrames = Math.floor(this.idx / 10)
    try {
      for (let i = 0; i < delayFrames; i++) {
        await new Promise(resolve => requestAnimationFrame(resolve))
      }
    } catch (err) { /* Browser/test doesn't support requestAnimationFrame? */ }
    this.deferRender = false
  },
  apollo: {
    datasetVisibility: {
      query: datasetVisibilityQuery,
      skip: true,
      variables() {
        return { id: this.dataset.id }
      },
    },
  },

  methods: {
    resultsHref(databaseName) {
      const filter = Object.assign({}, this.$store.getters.filter, {
        database: databaseName,
        datasetIds: [this.dataset.id],
      })
      return {
        path: '/annotations',
        query: Object.assign({},
          encodeParams(filter, '/annotations', this.$store.state.filterLists),
          { mdtype: this.dataset.metadataType }),
      }
    },

    showMetadata(e) {
      e.preventDefault()
      this.showMetadataDialog = true
    },

    addFilter(field) {
      const filter = Object.assign({}, this.$store.getters.filter)
      if (field === 'polarity') {
        filter.polarity = capitalize(this.dataset.polarity)
      } else if (field === 'submitter') {
        filter[field] = this.dataset.submitter.id
      } else if (field === 'group') {
        filter[field] = this.dataset.group.id
      } else {
        filter[field] = this.dataset[field] || this[field]
      }
      this.$store.commit('updateFilter', filter)
      this.$emit('filterUpdate', filter)
    },

    async openDeleteDialog() {
      const force = this.currentUser != null
         && this.currentUser.role === 'admin'
         && this.dataset.status !== 'FINISHED'
      try {
        const msg = `Are you sure you want to ${force ? 'FORCE-DELETE' : 'delete'} ${this.formatDatasetName}?`
        await this.$confirm(msg, {
          type: force ? 'warning' : null,
          lockScroll: false,
        })
      } catch (cancel) {
        return
      }

      try {
        this.disabled = true
        const resp = await this.$apollo.mutate({
          mutation: deleteDatasetQuery,
          variables: {
            id: this.dataset.id,
            force,
          },
        })
        this.$emit('datasetMutated')
      } catch (err) {
        this.disabled = false
        reportError(err, 'Deletion failed :( Please contact us at contact@metaspace2020.eu')
      }
    },

    async handleReprocess() {
      try {
        this.disabled = true
        await this.$apollo.mutate({
          mutation: reprocessDatasetQuery,
          variables: {
            id: this.dataset.id,
            force: true,
          },
        })
        this.$notify.success('Dataset sent for reprocessing')
        this.$emit('datasetMutated')
      } catch (err) {
        reportError(err)
      } finally {
        this.disabled = false
      }
    },

    handleDropdownCommand(command) {
      if (command.startsWith('filter_')) {
        this.addFilter(command.substring('filter_'.length))
      } else if (command === 'view_group') {
        this.$router.push({
          name: 'group',
          params: {
            groupIdOrSlug: this.dataset.group.id,
          },
        })
      }
    },

    formatFdrLevel() {
      return this.dataset.fdrCounts.levels.join(', ')
    },

    formatFdrCounts() {
      return this.dataset.fdrCounts.counts.join(', ')
    },

    formatDbName() {
      return this.dataset.fdrCounts.dbName
    },

    loadVisibility() {
      this.$apollo.queries.datasetVisibility.start()
    },
  },
}
</script>

<style lang="scss">
  .opt-image--container {
    padding: 10px 0 10px 10px;
    margin: 0px;
    flex: none;
  }

 .dataset-item {
   border-radius: 5px;
   // Can't use box-sizing:border-box due to IE11 flexbox limitations, so instead using `calc(100% - 2px)`
   flex: 1 1 calc(100% - 2px);
   min-height: 120px;
   min-width: 600px;
   max-width: 950px;
   margin: 3px;
   padding: 0px;
   display: flex;
   flex-direction: row;
   justify-content: space-between;
   transition: 0.2s cubic-bezier(.4, 0, .2, 1);
   transition-property: box-shadow;
   font-variant-numeric: proportional-nums;
 }

 .dataset-item:hover {
   box-shadow: 0 2px 12px 0 rgba(0, 0, 0, 0.1);
 }

 .ds-info {
   padding: 10px;
   margin: 0px;
   flex-grow: 1;
   min-width: 0%; /* This may seem pointless, but it's necessary to prevent text overflowing: https://css-tricks.com/flexbox-truncated-text/ */
 }

 .ds-actions {
   padding: 10px 22px 10px 0px;
   margin: 0px;
   flex: none;
   display: flex;
   flex-direction: column;
 }

 .ds-add-filter {
   cursor: pointer;
   font-weight: 500;
 }

 .striped-progressbar {
   height: 14px;
   border-radius: 2px;
   margin: 3px 0;
   width: 100%;
   background-size: 30px 30px;
   background-image: linear-gradient(135deg,
     rgba(255, 255, 255, .30) 25%, transparent 25%, transparent 50%,
     rgba(255, 255, 255, .30) 50%,
     rgba(255, 255, 255, .30) 75%, transparent 75%, transparent);

   animation: animate-stripes 3s linear infinite;
 }

 @keyframes animate-stripes {
   0% {background-position: 0 0;} 100% {background-position: 60px 0;}
 }

 .processing {
   background-color: lightgreen;
 }

 .queued {
   background-color: lightblue;
 }

 .db-link-list {
   font-size: initial;
 }

 .ds-item-line {
   overflow: hidden;
   white-space: nowrap;
   text-overflow: ellipsis;
 }

</style><|MERGE_RESOLUTION|>--- conflicted
+++ resolved
@@ -184,9 +184,6 @@
         </router-link>
       </div>
 
-<<<<<<< HEAD
-      <div v-if="canDelete">
-=======
       <div
         v-if="dataset.canDownload"
         class="ds-download"
@@ -202,7 +199,6 @@
         v-if="canEdit"
         class="ds-delete"
       >
->>>>>>> dfe148f6
         <i class="el-icon-delete" />
         <a
           href="#"
@@ -258,11 +254,8 @@
 import reportError from '../../../lib/reportError'
 import safeJsonParse from '../../../lib/safeJsonParse'
 import { plural } from '../../../lib/vueFilters'
-<<<<<<< HEAD
 import ElapsedTime from '../../../components/ElapsedTime'
-=======
 import DownloadDialog from './DownloadDialog'
->>>>>>> dfe148f6
 
 function removeUnderscores(str) {
   return str.replace(/_/g, ' ')
@@ -273,11 +266,8 @@
   components: {
     DatasetInfo,
     DatasetThumbnail,
-<<<<<<< HEAD
     ElapsedTime,
-=======
     DownloadDialog,
->>>>>>> dfe148f6
   },
   filters: {
     plural,
