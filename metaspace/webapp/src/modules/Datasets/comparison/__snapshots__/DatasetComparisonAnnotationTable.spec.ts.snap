--- conflicted
+++ resolved
@@ -80,11 +80,7 @@
                         <!---->
                       </div>
                     </div>
-<<<<<<< HEAD
-                    <div slot-key="reference"><span>[C<sub class="leading-none">10</sub>H<sub class="leading-none">11</sub>NO + Na]⁺</span>
-=======
                     <div slot-key="reference"><span>[C<sub class="leading-none">23</sub>H<sub class="leading-none">45</sub>NO<sub class="leading-none">4</sub> + H]⁺</span>
->>>>>>> fefe0e3c
                       <!---->
                     </div>
                   </mock-el-popover> <svg data-icon="filter" class="cell-filter-button"></svg>
@@ -120,11 +116,7 @@
                         <!---->
                       </div>
                     </div>
-<<<<<<< HEAD
-                    <div slot-key="reference"><span>[C<sub class="leading-none">23</sub>H<sub class="leading-none">45</sub>NO<sub class="leading-none">4</sub> + H]⁺</span>
-=======
                     <div slot-key="reference"><span>[C<sub class="leading-none">10</sub>H<sub class="leading-none">11</sub>NO + Na]⁺</span>
->>>>>>> fefe0e3c
                       <!---->
                     </div>
                   </mock-el-popover> <svg data-icon="filter" class="cell-filter-button"></svg>
