import './Table.css'

import Vue from 'vue'
<<<<<<< HEAD
import { Button, Message } from '../../lib/element-ui'
import { createComponent, reactive, computed } from '@vue/composition-api'
=======
import { Button, Message } from 'element-ui'
import { defineComponent, reactive, computed } from '@vue/composition-api'
>>>>>>> d9660eac

import confirmPrompt from '../../components/confirmPrompt'
import NotificationIcon from '../../components/NotificationIcon.vue'
import { TransferDatasetsDialog } from '../GroupProfile'

import { UserProfileQuery } from '../../api/user'
import {
  acceptGroupInvitationMutation,
  getRoleName,
  importDatasetsIntoGroupMutation,
  leaveGroupMutation,
  UserGroupRole,
} from '../../api/group'
import reportError from '../../lib/reportError'
import { encodeParams } from '../Filters'
import apolloClient from '../../api/graphqlClient'

const RouterLink = Vue.component('router-link')
interface GroupRow {
  id: string;
  name: string;
  role: UserGroupRole;
  roleName: string;
  numDatasets: number;
}

interface State {
  showTransferDatasetsDialog: boolean
  invitingGroup: GroupRow | null
}

type User = UserProfileQuery | null

interface Props {
  currentUser: User
  refetchData: () => void
}

function getRows(currentUser: User) {
  if (currentUser != null && currentUser.groups != null) {
    return currentUser.groups.map((item) => {
      const { group, numDatasets, role } = item
      const { id, name, urlSlug, hasPendingRequest } = group

      return {
        id,
        name,
        role,
        numDatasets,
        hasPendingRequest,
        roleName: getRoleName(role),
        route: {
          name: 'group',
          params: { groupIdOrSlug: urlSlug || id },
        },
        datasetsRoute: {
          path: '/datasets',
          query: encodeParams({ submitter: currentUser!.id, group: id }),
        },
      }
    })
  }
  return []
}

const GroupsTable = defineComponent<Props>({
  props: {
    currentUser: Object,
    refetchData: Function,
  },
  setup(props) {
    const rows = computed(() => getRows(props.currentUser))
    const state = reactive<State>({
      showTransferDatasetsDialog: false,
      invitingGroup: null,
    })

    async function handleAcceptTransferDatasets(selectedDatasetIds: string[]) {
      try {
        await apolloClient.mutate({
          mutation: acceptGroupInvitationMutation,
          variables: { groupId: state.invitingGroup!.id },
        })
        if (selectedDatasetIds.length > 0) {
          await apolloClient.mutate({
            mutation: importDatasetsIntoGroupMutation,
            variables: { groupId: state.invitingGroup!.id, datasetIds: selectedDatasetIds },
          })
        }

        await props.refetchData()
        Message({
          type: 'success',
          message: `You are now a member of ${state.invitingGroup!.name}!`,
        })
      } catch (err) {
        reportError(err)
      } finally {
        state.showTransferDatasetsDialog = false
      }
    }

    function handleLeave(groupRow: GroupRow) {
      confirmPrompt({
        message: `Are you sure you want to leave ${groupRow.name}?`,
        confirmButtonText: 'Yes, leave the group',
        confirmButtonLoadingText: 'Leaving...',
      }, async() => {
        await apolloClient.mutate({
          mutation: leaveGroupMutation,
          variables: { groupId: groupRow.id },
        })
        await props.refetchData()
        Message({ message: 'You have successfully left the group' })
      })
    }

    async function handleDeclineInvitation(groupRow: GroupRow) {
      confirmPrompt({
        message: `Are you sure you want to decline the invitation to ${groupRow.name}?`,
        confirmButtonText: 'Yes, decline the invitation',
        confirmButtonLoadingText: 'Leaving...',
      }, async() => {
        await apolloClient.mutate({
          mutation: leaveGroupMutation,
          variables: { groupId: groupRow.id },
        })
        await props.refetchData()
        Message({ message: 'You have declined the invitation' })
      })
    }

    async function handleAcceptInvitation(groupRow: GroupRow) {
      state.showTransferDatasetsDialog = true
      state.invitingGroup = groupRow
    }

    return () => (
      <div>
        {state.showTransferDatasetsDialog
          && <TransferDatasetsDialog
            groupName={state.invitingGroup && state.invitingGroup.name}
            isInvited
            onAccept={handleAcceptTransferDatasets}
            onClose={() => { state.showTransferDatasetsDialog = false }}
          />
        }
        <table class="sm-table sm-table-user-details">
          <tr>
            <th>Group</th>
            <th>Role</th>
            <th>Datasets</th>
            <th></th>
          </tr>
          {rows.value.length
            ? rows.value.map(row =>
              <tr>
                <td>
                  <div class="sm-table-cell">
                    <RouterLink to={row.route}>{row.name}</RouterLink>
                    {row.hasPendingRequest
                      && <NotificationIcon
                        tooltip={`${row.name} has a pending membership request.`}
                        tooltip-placement="right"
                      />}
                  </div>
                </td>
                <td>{row.roleName}</td>
                <td>
                  {row.numDatasets > 0
                    ? <RouterLink to={row.datasetsRoute}>{row.numDatasets}</RouterLink>
                    : '0'
                  }
                </td>
                <td>
                  <div class="sm-table-button-group">
                    {row.role === 'MEMBER' && <Button
                      size="mini"
                      icon="el-icon-arrow-right"
                      onClick={() => handleLeave(row)}
                    >
                        Leave
                    </Button>}
                    {row.role === 'GROUP_ADMIN' && <Button
                      size="mini"
                      icon="el-icon-arrow-right"
                      disabled
                    >
                        Leave
                    </Button>}
                    {row.role === 'INVITED' && <Button
                      size="mini"
                      type="success"
                      icon="el-icon-check"
                      onClick={() => handleAcceptInvitation(row)}
                    >
                        Accept
                    </Button>}
                    {row.role === 'INVITED' && <Button
                      size="mini"
                      icon="el-icon-close"
                      onClick={() => handleDeclineInvitation(row)}
                    >
                        Decline
                    </Button>}
                  </div>
                </td>
              </tr>,
            ) : (
              <tr class="sm-table-empty-row">
                <td colspan="4">No data</td>
              </tr>
            )
          }
        </table>
      </div >
    )
  },
})

export default GroupsTable<|MERGE_RESOLUTION|>--- conflicted
+++ resolved
@@ -1,13 +1,8 @@
 import './Table.css'
 
 import Vue from 'vue'
-<<<<<<< HEAD
 import { Button, Message } from '../../lib/element-ui'
-import { createComponent, reactive, computed } from '@vue/composition-api'
-=======
-import { Button, Message } from 'element-ui'
 import { defineComponent, reactive, computed } from '@vue/composition-api'
->>>>>>> d9660eac
 
 import confirmPrompt from '../../components/confirmPrompt'
 import NotificationIcon from '../../components/NotificationIcon.vue'
