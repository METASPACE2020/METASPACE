type Person {
  name: String!
  surname: String!
  email: String!
}

enum PersonRole {
  SUBMITTER,
  PI
}

enum Polarity {
  POSITIVE
  NEGATIVE
}

type Analyzer {
  type: String!
  resolvingPower(mz: Float!): Float!
}

enum AnnotationOrderBy {
  ORDER_BY_MZ
  ORDER_BY_MSM
  ORDER_BY_FDR_MSM
  ORDER_BY_DATASET
  ORDER_BY_FORMULA
}

enum DatasetOrderBy {
  ORDER_BY_DATE
  ORDER_BY_NAME
}

enum SortingOrder {
  ASCENDING,
  DESCENDING
}

enum JobStatus {
  QUEUED,
  STARTED,
  FINISHED,
  FAILED
}

type FdrCounts {
  dbName: String!
  levels: [Float!]!
  counts: [Float!]!
}

type Dataset {
  id: String!
  name: String!

  institution: String!
  submitter: Person!
  principalInvestigator: Person

  polarity: Polarity!
  ionisationSource: String!
  analyzer: Analyzer!

  organism: String
  organismPart: String
  condition: String
  growthConditions: String
  maldiMatrix: String

  configJson: String!
  # full metadata JSON conforming to schema published at
  # https://github.com/metaspace2020/metadata
  metadataJson: String!
<<<<<<< HEAD
  isPublic: Boolean!
=======
  acquisitionGeometry: String!
  metadataType: String!
>>>>>>> c29f29ce

  status: JobStatus
  inputPath: String
  uploadDateTime: String
  fdrCounts(inpFdrLvls: [Int!]!, checkLvl: Int!): FdrCounts
  opticalImage: String!
}

# fields of categorical type
enum DatasetAggField {
  DF_INSTITUTION,
  DF_SUBMITTER_FIRST_NAME,
  DF_SUBMITTER_SURNAME,
  DF_POLARITY,
  DF_ION_SOURCE,
  DF_ANALYZER_TYPE,
  DF_ORGANISM,
  DF_ORGANISM_PART,
  DF_CONDITION,
  DF_GROWTH_CONDITIONS,
  DF_MALDI_MATRIX
}

type CompoundInfoEntry {
  database: String!
  url: String
  databaseId: String!
}

type Compound {
  name: String!
  imageURL: String
  information: [CompoundInfoEntry]
  # TODO: InChi/SMILES, ClassyFire results
}

type Adduct {
  adduct: String!
  charge: Int!
}

type Spectrum {
  mzs: [Float!]!
  intensities: [Float!]!
}

type MzImage {
  mz: Float
  url: String
  totalIntensity: Float!
  minIntensity: Float!
  maxIntensity: Float!
}

type MolecularDatabase {
  id: Int!
  name: String!
  version: String!
  default: Boolean!
}

type Annotation {
  id: String!

  dataset: Dataset!
  sumFormula: String!
  adduct: String!
  mz: Float!
  possibleCompounds: [Compound!]!
  fdrLevel: Float!
  msmScore: Float!
  rhoSpatial: Float
  rhoSpectral: Float
  rhoChaos: Float
  isotopeImages: [MzImage!]!

  peakChartData: String  # JSON
}

# [min, max) interval
input NumericRange {
  min: Float!
  max: Float!
}

input AnnotationFilter {
  database: String
  datasetName: String
  mzFilter: NumericRange
  msmScoreFilter: NumericRange
  compoundQuery: String
  fdrLevel: Float
  sumFormula: String
  adduct: String
}

input PersonFilter {
  name: String!
  surname: String!
}

input DatasetFilter {
  # list of IDs separated by '|'
  ids: String

  # exact match
  institution: String

  # substring match
  name: String

  # exact match
  submitter: PersonFilter

  polarity: Polarity

  # exact match
  ionisationSource: String

  # exact match
  analyzerType: String

  # exact match
  maldiMatrix: String

  # exact match
  organism: String

  # exact match
  organismPart: String

  # exact match
  condition: String

  # exact match
  growthConditions: String

  # exact match
  metadataType: String

  status: JobStatus
}

input DatasetCountPerGroupInput {
  fields: [DatasetAggField!]!
  filter: DatasetFilter = {}
  simpleQuery: String
}

type DatasetCountPerGroupListElement {
  fieldValues: [String!]!  # corresponding to input fields
  count: Int!
}

type DatasetCountPerGroup {
  counts: [DatasetCountPerGroupListElement]
}

type RawOpticalImage {
    url: String
    transform: [[Float]]
}

input AddOpticalImageInput {
  jwt: String!
  datasetId: String!
  imageUrl: String!

  # 3x3 transformation matrix in row-major order
  # (acting in homogeneous coordinates)
  transform: [[Float]]!
}

type Query {
  dataset(id: String!): Dataset
  datasetByName(name: String!): Dataset

  allDatasets(orderBy: DatasetOrderBy = ORDER_BY_DATE,
              sortingOrder: SortingOrder = DESCENDING,
              filter: DatasetFilter = {}, simpleQuery: String,
              offset: Int = 0, limit: Int = 10): [Dataset!]

  allAnnotations(orderBy: AnnotationOrderBy = ORDER_BY_MSM,
                 sortingOrder: SortingOrder = DESCENDING,
                 offset: Int = 0, limit: Int = 10,
                 filter: AnnotationFilter = {},
                 datasetFilter: DatasetFilter = {},
                 simpleQuery: String): [Annotation]

  countDatasets(filter: DatasetFilter = {}, simpleQuery: String): Int!

  countDatasetsPerGroup(query: DatasetCountPerGroupInput!): DatasetCountPerGroup!

  countAnnotations(filter: AnnotationFilter = {},
                   datasetFilter: DatasetFilter = {},
                   simpleQuery: String): Int!

  annotation(id: String!): Annotation

  metadataSuggestions(field: String!, query: String!, limit: Int = 10): [String!]!

  peopleSuggestions(role: PersonRole!, query: String!): [Person!]!

<<<<<<< HEAD
  molecularDatabases(hideDeprecated: Boolean = true): [MolecularDatabase!]
=======
  adductSuggestions: [Adduct!]!

  molecularDatabases: [MolecularDatabase!]
>>>>>>> c29f29ce

  opticalImageUrl(datasetId: String!, zoom: Float = 1): String

  rawOpticalImage(datasetId: String!): RawOpticalImage,

  reprocessingNeeded(datasetId: String!, metadataJson: String!): Boolean
}

type Mutation {
  submitDataset(jwt: String!, datasetId: String, name: String,
    path: String, metadataJson: String, isPublic: Boolean!,
    priority: Int=0, delFirst: Boolean=false): String

  resubmitDataset(jwt: String!, datasetId: String!, name: String,
    metadataJson: String, isPublic: Boolean, priority: Int=0,
    delFirst: Boolean=false): String

  updateMetadata(jwt: String!, datasetId: String!, name: String,
    metadataJson: String!, isPublic: Boolean!, priority: Int=0): String

  deleteDataset(jwt: String!, datasetId: String!,
    delRawData: Boolean): String

  addOpticalImage(input: AddOpticalImageInput!): String

  deleteOpticalImage(jwt: String!, datasetId: String!): String!
}

type DatasetStatusUpdate {
  dataset: Dataset
}

type Subscription {
  datasetStatusUpdated: DatasetStatusUpdate
}

schema {
  query: Query
  mutation: Mutation
  subscription: Subscription
}<|MERGE_RESOLUTION|>--- conflicted
+++ resolved
@@ -72,12 +72,9 @@
   # full metadata JSON conforming to schema published at
   # https://github.com/metaspace2020/metadata
   metadataJson: String!
-<<<<<<< HEAD
   isPublic: Boolean!
-=======
-  acquisitionGeometry: String!
+  acquisitionGeometry: String
   metadataType: String!
->>>>>>> c29f29ce
 
   status: JobStatus
   inputPath: String
@@ -281,13 +278,9 @@
 
   peopleSuggestions(role: PersonRole!, query: String!): [Person!]!
 
-<<<<<<< HEAD
   molecularDatabases(hideDeprecated: Boolean = true): [MolecularDatabase!]
-=======
+
   adductSuggestions: [Adduct!]!
-
-  molecularDatabases: [MolecularDatabase!]
->>>>>>> c29f29ce
 
   opticalImageUrl(datasetId: String!, zoom: Float = 1): String
 
