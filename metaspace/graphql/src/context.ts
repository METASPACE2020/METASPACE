--- conflicted
+++ resolved
@@ -1,11 +1,6 @@
 import {Request, Response} from 'express';
-<<<<<<< HEAD
-import {Connection, EntityManager} from 'typeorm';
+import {EntityManager} from 'typeorm';
 import {UserProjectRole} from './binding';
-=======
-import {EntityManager} from 'typeorm';
-import {ProjectRole} from '../../webapp/src/api/project';
->>>>>>> 041cb260
 
 export type UserProjectRoles = {[projectId: string]: UserProjectRole | undefined}
 
