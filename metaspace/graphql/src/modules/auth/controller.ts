--- conflicted
+++ resolved
@@ -1,8 +1,4 @@
-<<<<<<< HEAD
-import { Express, Request, Response, NextFunction } from 'express';
-=======
 import { Express, Router, IRouter, Request, Response, NextFunction } from 'express';
->>>>>>> 0d6cfd6d
 import {callbackify} from 'util';
 import * as Passport from 'passport';
 import {Strategy as LocalStrategy} from 'passport-local';
