--- conflicted
+++ resolved
@@ -17,15 +17,6 @@
   async createdDT(database, args, ctx: Context): Promise<string> {
     return database.createdDT.toISOString();
   },
-<<<<<<< HEAD
-  async getMolecularDB(source, { databaseId }, ctx): Promise<MolecularDB> {
-    const database = await ctx.entityManager.getCustomRepository(MolecularDbRepository)
-      .findDatabaseById(ctx, databaseId);
-    return mapToMolecularDB(database);
-  }
-};
-=======
->>>>>>> 38605ade
 
   async default(database, args, ctx: Context): Promise<boolean> {
     return config.defaults.moldb_names.includes(database.name);
