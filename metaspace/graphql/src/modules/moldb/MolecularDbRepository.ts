--- conflicted
+++ resolved
@@ -41,12 +41,6 @@
     return qb;
   }
 
-  private queryWhereGroup(user: ContextUser, groupId?: string): SelectQueryBuilder<MolecularDB> {
-    return (groupId != null)
-      ? this.queryWhere(user, 'moldb.group_id = :groupId', { groupId })
-      : this.queryWhere(user)
-  }
-
   private getDataLoader(ctx: Context) {
     return ctx.contextCacheGet('MolecularDbRepository.getDataLoader', [], () => {
       return new DataLoader(async (databaseIds: number[]): Promise<any[]> => {
@@ -61,26 +55,6 @@
     });
   }
 
-<<<<<<< HEAD
-  async findVisibleDatabases(user: ContextUser, groupId?: string): Promise<MolecularDB[]> {
-    return await this.queryWhereGroup(user, groupId).getMany();
-  }
-
-  async countVisibleDatabases(user: ContextUser, groupId?: string): Promise<number> {
-    return await this.queryWhereGroup(user, groupId).getCount();
-  }
-
-  async findUsableDatabases(user: ContextUser): Promise<MolecularDB[]> {
-    const groupWhereStmt = new Brackets(qb => qb.where('moldb.group_id is NULL')
-      .orWhere('moldb.group_id = ANY(:usableGroupIds)', { usableGroupIds: user.groupIds ?? [] }));
-    const query = this.queryWhere(user,
-      new Brackets(qb => qb.where('moldb.archived = false').andWhere(groupWhereStmt))
-    );
-    return await query.getMany();
-  }
-
-=======
->>>>>>> 10c8c9c2
   async findDatabaseById(ctx: Context, databaseId: number): Promise<MolecularDB> {
     const dataLoader = this.getDataLoader(ctx);
     const database =  await dataLoader.load(databaseId);
@@ -96,10 +70,6 @@
     return databases.filter(db => db != null);
   }
 
-<<<<<<< HEAD
-  async findGlobalDatabases(user: ContextUser): Promise<MolecularDB[]> {
-    return await this.queryWhere(user, 'moldb.group_id is NULL').getMany();
-=======
   async findDatabases(user: ContextUser, usable?: boolean, groupId?: string|null): Promise<MolecularDB[]> {
     const andWhereClauses: any = [];
     if (usable === true) {
@@ -118,6 +88,5 @@
       andWhereClauses.push(groupIdClause);
     }
     return await this.queryWhere(user, andWhereClauses).getMany();
->>>>>>> 10c8c9c2
   }
 }