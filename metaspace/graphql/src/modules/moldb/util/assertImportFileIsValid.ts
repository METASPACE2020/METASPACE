import { S3 } from 'aws-sdk'
import config from '../../../utils/config'
import { UserError } from 'graphql-errors'

const FILE_SIZE_LIMIT_MB = 150

export const assertImportFileIsValid = async(filePath: string) => {
  const parsedPath = /s3:\/\/([^/]+)\/(.*)/.exec(filePath)
  if (parsedPath == null) {
    throw new UserError('Wrong file path')
  }
<<<<<<< HEAD
  const [, bucket, key] = parsedPath;
  if (bucket != config.upload.bucket || !key.startsWith(config.upload.moldb_prefix)) {
    throw new UserError('Wrong file path');
=======
  const [, bucket, key] = parsedPath
  if (bucket !== config.upload.bucket || !key.startsWith(config.upload.moldbPrefix)) {
    throw new UserError('Wrong file path')
>>>>>>> b47c642f
  }

  const s3 = new S3({
    endpoint: config.upload.endpoint,
    region: config.aws.aws_region,
<<<<<<< HEAD
    accessKeyId: config.upload.access_key_id,
    secretAccessKey: config.upload.secret_access_key,
    s3ForcePathStyle: true, // needed with minio?
    signatureVersion: 'v4'
  });
  const object = await s3.headObject({ Bucket: bucket, Key: key }).promise();
=======
    credentials: {
      accessKeyId: config.aws.aws_access_key_id,
      secretAccessKey: config.aws.aws_secret_access_key,
    },
  })
  const object = await s3.headObject({ Bucket: bucket, Key: key }).promise()
>>>>>>> b47c642f
  if (object == null || object.ContentLength == null) {
    throw new UserError('File does not exist')
  }
  if (object.ContentLength > FILE_SIZE_LIMIT_MB * 2 ** 20) {
    throw new UserError(`File is bigger than the file size limit ${FILE_SIZE_LIMIT_MB}`)
  }
}<|MERGE_RESOLUTION|>--- conflicted
+++ resolved
@@ -9,35 +9,20 @@
   if (parsedPath == null) {
     throw new UserError('Wrong file path')
   }
-<<<<<<< HEAD
-  const [, bucket, key] = parsedPath;
-  if (bucket != config.upload.bucket || !key.startsWith(config.upload.moldb_prefix)) {
-    throw new UserError('Wrong file path');
-=======
   const [, bucket, key] = parsedPath
   if (bucket !== config.upload.bucket || !key.startsWith(config.upload.moldbPrefix)) {
     throw new UserError('Wrong file path')
->>>>>>> b47c642f
   }
 
   const s3 = new S3({
     endpoint: config.upload.endpoint,
     region: config.aws.aws_region,
-<<<<<<< HEAD
-    accessKeyId: config.upload.access_key_id,
-    secretAccessKey: config.upload.secret_access_key,
-    s3ForcePathStyle: true, // needed with minio?
-    signatureVersion: 'v4'
-  });
-  const object = await s3.headObject({ Bucket: bucket, Key: key }).promise();
-=======
     credentials: {
       accessKeyId: config.aws.aws_access_key_id,
       secretAccessKey: config.aws.aws_secret_access_key,
     },
   })
   const object = await s3.headObject({ Bucket: bucket, Key: key }).promise()
->>>>>>> b47c642f
   if (object == null || object.ContentLength == null) {
     throw new UserError('File does not exist')
   }
