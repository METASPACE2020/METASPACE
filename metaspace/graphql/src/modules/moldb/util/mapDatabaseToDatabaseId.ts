--- conflicted
+++ resolved
@@ -7,13 +7,5 @@
   async (entityManager: EntityManager, database: string): Promise<number> => {
     logger.warn('Addressing private databases by name was deprecated. Use database id instead.');
     const databaseModel = await entityManager.findOneOrFail(MolecularDbModel, { 'name': database });
-<<<<<<< HEAD
-    if (!databaseModel.isPublic) {
-      throw new UserError(
-        'Addressing a non-public molecular database by name. Use database id instead.'
-      );
-    }
-=======
->>>>>>> b35fab0c
     return databaseModel.id;
   };