--- conflicted
+++ resolved
@@ -16,11 +16,8 @@
 import {smAPIUpdateDataset} from '../../utils/smAPI';
 import {deleteDataset} from '../dataset/operation/deleteDataset';
 import {patchPassportIntoLiveRequest} from '../auth/middleware';
-<<<<<<< HEAD
+import {resolveGroupScopeRole} from '../group/util/resolveGroupScopeRole';
 import canSeeUserEmail from './util/canSeeUserEmail';
-=======
-import {resolveGroupScopeRole} from '../group/util/resolveGroupScopeRole';
->>>>>>> 75567c4c
 
 const assertCanEditUser = (user: ContextUser | null, userId: string) => {
   if (!user || !user.id)
@@ -79,13 +76,8 @@
       return null;
     },
 
-<<<<<<< HEAD
-    async email({scopeRole, ...user}: UserSource): Promise<string|null> {
-      if (canSeeUserEmail(scopeRole)) {
-=======
     async email({scopeRole, ...user}: UserSource, args: any, ctx: Context): Promise<string|null> {
-      if ([SRO.GROUP_MANAGER, SRO.PROJECT_MANAGER, SRO.PROFILE_OWNER].includes(scopeRole) || ctx.isAdmin) {
->>>>>>> 75567c4c
+      if (canSeeUserEmail(scopeRole) || ctx.isAdmin) {
         return user.email || user.notVerifiedEmail || null;
       }
       return null;
