--- conflicted
+++ resolved
@@ -2,13 +2,9 @@
   return {
     default: {
       aws: {
-<<<<<<< HEAD
-        aws_region: 'aws-region'
-=======
         aws_secret_access_key: 'aws-secret-access-key',
         aws_access_key_id: 'aws-access-key-id',
         aws_region: 'aws-region',
->>>>>>> b47c642f
       },
       upload: {
         bucket: 's3-upload-bucket',
