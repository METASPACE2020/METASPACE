--- conflicted
+++ resolved
@@ -90,11 +90,8 @@
     imzmlDownload: boolean;
   };
   aws: {
-<<<<<<< HEAD
-=======
     aws_access_key_id: string;
     aws_secret_access_key: string;
->>>>>>> b47c642f
     aws_region: string;
   };
   metadataLookups: {
