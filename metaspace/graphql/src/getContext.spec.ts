--- conflicted
+++ resolved
@@ -178,14 +178,9 @@
 
     beforeEach(async () => {
       await createTestGroup({ id: groupId });
-<<<<<<< HEAD
-      pubDatabase = await createTestMolecularDB({ name: 'HMDB-v4', isPublic: true });
-      prvDatabase = await createTestMolecularDB({ name: 'custom-db', isPublic: false, groupId });
-=======
-      metaspacePubDatabase = await createTestMolecularDB({ name: 'HMDB-v4', public: true });
-      groupPrvDatabase = await createTestMolecularDB({ name: 'custom-db', public: false, groupId });
-      groupPubDatabase = await createTestMolecularDB({ name: 'custom-db-pub', public: true, groupId });
->>>>>>> b35fab0c
+      metaspacePubDatabase = await createTestMolecularDB({ name: 'HMDB-v4', isPublic: true });
+      groupPrvDatabase = await createTestMolecularDB({ name: 'custom-db', isPublic: false, groupId });
+      groupPubDatabase = await createTestMolecularDB({ name: 'custom-db-pub', isPublic: true, groupId });
 
       await createTestGroup({ id: anotherGroupId });
       anotherPrvDatabase = await createTestMolecularDB(
