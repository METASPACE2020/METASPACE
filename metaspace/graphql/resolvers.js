<<<<<<< HEAD
import {UserError} from 'graphql-errors';
import fetch from 'node-fetch';
import * as _ from 'lodash';
import * as config from 'config';
import {esSearchResults, esCountResults, esCountGroupedResults, esAnnotationByID, esDatasetByID} from './esConnector';
import {dsField, getPgField, SubstringMatchFilter} from './datasetFilters';
import {
  pgDatasetsViewableByUser,
  fetchEngineDS,
  fetchMolecularDatabases,
  deprecatedMolDBs,
  assertUserCanViewDataset,
  canUserViewPgDataset,
  wait,
  logger,
  pubsub,
  db
} from './utils';
import {Mutation as DSMutation} from './dsMutation';
import {UserGroup as UserGroupModel, UserGroupRoleOptions} from './src/modules/group/model';
import {User as UserModel} from './src/modules/user/model';
=======
const sprintf = require('sprintf-js'),
  {UserError} = require('graphql-errors'),
  fetch = require('node-fetch'),
  lodash = require('lodash');

const config = require('config'),
  {esSearchResults, esCountResults, esCountGroupedResults,
   esAnnotationByID, esDatasetByID} = require('./esConnector'),
  {datasetFilters, dsField, getPgField, SubstringMatchFilter} = require('./datasetFilters.js'),
  {pgDatasetsViewableByUser, fetchDS, fetchMolecularDatabases, deprecatedMolDBs,
    assertUserCanViewDataset, canUserViewPgDataset, wait, logger, pubsub, db} = require('./utils.js'),
  {Mutation: DSMutation, Query: DSQuery} = require('./dsMutation.js'),
  {Resolvers: SystemResolvers} = require('./src/modules/system/controller' /*TODO: Remove in merge with master*/);
>>>>>>> df7aea37


async function publishDatasetStatusUpdate(ds_id, status) {
  // wait until updates are reflected in ES so that clients can refresh their data
  const maxAttempts = 5;

  try {
    for (let attempt = 1; attempt <= maxAttempts; attempt++) {
      console.log({attempt, status});
      const ds = await esDatasetByID(ds_id, null, true);

      if (ds === null && status === 'DELETED') {
        await wait(1000);
        pubsub.publish('datasetStatusUpdated', {});
        return;
      } else if (ds !== null && status !== 'DELETED') {
        pubsub.publish('datasetStatusUpdated', {
          dataset: Object.assign({}, ds, { status }),
          dbDs: await fetchEngineDS({ id: ds_id })
        });
        return;
      }

      await wait(50 * attempt * attempt);
    }
  } catch (err) {
    logger.error(err);
  }

  logger.warn(`Failed to propagate dataset update for ${ds_id}`);
}

let queue = require('amqplib').connect(`amqp://${config.rabbitmq.user}:${config.rabbitmq.password}@${config.rabbitmq.host}`);
let rabbitmqChannel = 'sm_dataset_status';
queue.then(function(conn) {
  return conn.createChannel();
}).then(function(ch) {
  return ch.assertQueue(rabbitmqChannel).then(function(ok) {
    return ch.consume(rabbitmqChannel, function(msg) {
      const {ds_id, status} = JSON.parse(msg.content.toString());
      if (['QUEUED', 'ANNOTATING', 'FINISHED', 'FAILED', 'DELETED'].indexOf(status) >= 0)
        publishDatasetStatusUpdate(ds_id, status);
      ch.ack(msg);
    });
  });
}).catch(console.warn);

function checkPermissions(datasetId, payload) {
  return db.select().from('dataset').where('id', '=', datasetId)
    .then(records => {
      if (records.length == 0)
        throw new UserError(`No dataset with specified id: ${datasetId}`);
      metadata = records[0].metadata;

      let allowUpdate = false;
      if (payload.role == 'admin')
        allowUpdate = true;
      else if (payload.email == metadata.Submitted_By.Submitter.Email)
        allowUpdate = true;
      if (!allowUpdate)
        throw new UserError(`You don't have permissions to edit the dataset: ${datasetId}`);
    });
}

function baseDatasetQuery() {
  return db.from(function() {
    this.select(db.raw('dataset.id as id'),
                'name',
                db.raw('max(finish) as last_finished'),
                db.raw('dataset.status as status'),
                'metadata', 'config', 'input_path')
        .from('dataset').leftJoin('job', 'dataset.id', 'job.ds_id')
        .groupBy('dataset.id').as('tmp');
  });
}


const Resolvers = {
  // Person: {
  //   // FIXME: Using id = name here until we have actual IDs
  //   id(obj) { return [obj.First_Name, obj.Surname].join('|||'); },
  //   name(obj) { return [obj.First_Name, obj.Surname].filter(n => n).join(' '); },
  //   email(obj) { return obj.Email; }
  // },

  Query: {
    async dataset(_, { id }, {user}) {
      return await esDatasetByID(id, user);
    },

    async allDatasets(_, args, {user}) {
      args.datasetFilter = args.filter;
      args.filter = {};
      return await esSearchResults(args, 'dataset', user);
    },

    async allAnnotations(_, args, {user}) {
      return await esSearchResults(args, 'annotation', user);
    },

    countDatasets(_, args, {user}) {
      args.datasetFilter = args.filter;
      args.filter = {};
      return esCountResults(args, 'dataset', user);
    },

    countDatasetsPerGroup(_, {query}, {user}) {
      const args = {
        datasetFilter: query.filter,
        simpleQuery: query.simpleQuery,
        filter: {},
        groupingFields: query.fields
      };
      return esCountGroupedResults(args, 'dataset', user);
    },

    countAnnotations(_, args, {user}) {
      return esCountResults(args, 'annotation', user);
    },

    annotation(_, { id }, {user}) {
      return esAnnotationByID(id, user);
    },

    metadataSuggestions(_, { field, query, limit }, {user}) {
      let f = new SubstringMatchFilter(field, {}),
          q = db.from(pgDatasetsViewableByUser(user))
                .select(db.raw(f.pgField + " as field"))
                .groupBy('field').orderByRaw('count(*) desc').limit(limit);
      return f.pgFilter(q, query).orderBy('field', 'asc')
              .then(results => results.map(row => row['field']));
    },

    adductSuggestions() {
      return config.defaults.adducts['-'].map(a => {
        return {adduct: a, charge: -1};
      }).concat(config.defaults.adducts['+'].map(a => {
        return {adduct: a, charge: 1};
      }));
    },

    submitterSuggestions(_, { query }, {user}) {
      const schemaPath = 'Submitted_By.Submitter';
      const p1 = schemaPath + '.First_Name',
        p2 = schemaPath + '.Surname',
        f1 = getPgField(p1),
        f2 = getPgField(p2);
      const q = db.from(pgDatasetsViewableByUser(user))
                  .distinct(db.raw(`${f1} as name, ${f2} as surname`))
                  .whereRaw(`${f1} ILIKE ? OR ${f2} ILIKE ?`, ['%' + query + '%', '%' + query + '%']);
      logger.info(q.toString());
      return q.orderBy('name', 'asc').orderBy('surname', 'asc')
              .then(results => results.map(r => ({
                id: [r.name, r.surname].join('|||'),
                name: [r.name, r.surname].filter(n => n).join(' '),
              })))
    },

    async molecularDatabases(_, args, {user}) {
      try {
        const {hideDeprecated, onlyLastVersion} = args;

        let molDBs = await fetchMolecularDatabases();
        if (hideDeprecated) {
          molDBs = molDBs.filter((molDB) => !deprecatedMolDBs.has(molDB.name));
        }
        for (let molDB of molDBs) {
          molDB['default'] = config.defaults.moldb_names.includes(molDB.name);
        }
        if (onlyLastVersion) {
          const molDBNameMap = new Map();
          for (let molDB of molDBs) {
            if (!molDBNameMap.has(molDB.name))
              molDBNameMap.set(molDB.name, molDB);
            else if (molDB.version > molDBNameMap.get(molDB.name).version)
              molDBNameMap.set(molDB.name, molDB);
          }
          molDBs = Array.from(molDBNameMap.values());
        }

        logger.debug(`Molecular databases: ` + JSON.stringify(molDBs));
        return molDBs;
      }
      catch (e) {
        logger.error(e);
        return 'Server error';
      }
    },

    opticalImageUrl(_, {datasetId, zoom}, {user}) {
      const intZoom = zoom <= 1.5 ? 1 : (zoom <= 3 ? 2 : (zoom <= 6 ? 4 : 8));
      assertUserCanViewDataset(datasetId, user);

      return db.select().from('optical_image')
          .where('ds_id', '=', datasetId)
          .where('zoom', '=', intZoom)
          .then(records => {
              if (records.length > 0)
                  return '/fs/optical_images/' + records[0].id;
              else
                  return null;
          })
          .catch((e) => {
              logger.error(e);
          })
    },

    rawOpticalImage(_, {datasetId}, {user}) {
      return db
        .from(pgDatasetsViewableByUser(user))
        .where('id', '=', datasetId)
        .then(records => {
          if (records.length > 0)
            return {
              url: '/fs/raw_optical_images/' + records[0].optical_image,
              transform: records[0].transform
            };
          else
            return null;
        })
        .catch((e) => {
          logger.error(e);
        })
    },

    thumbnailImage(_, {datasetId}) {
      return db.select().from('dataset')
        .where('id ', '=', datasetId)
        .then(records => {
          if (records.length > 0 && records[0].thumbnail != null) {
            return '/fs/optical_images/' + records[0].thumbnail;
          }
          else {
            return null;
          }
        })
        .catch(e => {
            logger.error(e);
        })
    },

    reprocessingNeeded(_, args, {user}) {
      return DSQuery.reprocessingNeeded(args, user);
    },

<<<<<<< HEAD
    currentUser(_, args, {user}) {
      if (user == null || user.name == null) {
        return null;
      }
      return {
        id: user.name.replace(/ /, '|||'), // TODO: Have actual user IDs
        name: user.name,
        role: user.role,
        email: user.email || null,
      }
    },

    async currentUserLastSubmittedDataset(_, args, {user}) {
      if (user == null || user.name == null) {
        return null;
      }
      const lastDataset = await db('dataset')
        .whereRaw("metadata#>>'{Submitted_By,Submitter,Email}' = ?", [user.email])
        .orderBy('upload_dt', 'desc')
        .select('id')
        .first();
      if (lastDataset != null) {
        return await esDatasetByID(lastDataset.id, user);
      } else {
        return null;
      }
    }
=======
    ...SystemResolvers.Query, //TODO: Remove in merge with master
>>>>>>> df7aea37
  },

  Analyzer: {
    resolvingPower(msInfo, { mz }) {
      const rpMz = msInfo.rp.mz,
        rpRp = msInfo.rp.Resolving_Power;
      if (msInfo.type.toUpperCase() == 'ORBITRAP')
        return Math.sqrt(rpMz / mz) * rpRp;
      else if (msInfo.type.toUpperCase() == 'FTICR')
        return (rpMz / mz) * rpRp;
      else
        return rpRp;
    }
  },

  Dataset: {
    id(ds) {
      return ds._source.ds_id;
    },

    name(ds) {
      return ds._source.ds_name;
    },

    uploadDT(ds) {
      return ds._source.ds_upload_dt;
    },

    configJson(ds) {
      return JSON.stringify(ds._source.ds_config);
    },

    metadataJson(ds) {
      return JSON.stringify(ds._source.ds_meta);
    },

    isPublic(ds) {
      return ds._source.ds_is_public;
    },

    molDBs(ds) {
      return ds._source.ds_mol_dbs;
    },

    adducts(ds) {
      return ds._source.ds_adducts;
    },

    acquisitionGeometry(ds) {
      return JSON.stringify(ds._source.ds_acq_geometry);
    },

    institution(ds) { return dsField(ds, 'institution'); },
    organism(ds) { return dsField(ds, 'organism'); },
    organismPart(ds) { return dsField(ds, 'organismPart'); },
    condition(ds) { return dsField(ds, 'condition'); },
    growthConditions(ds) { return dsField(ds, 'growthConditions'); },
    polarity(ds) { return dsField(ds, 'polarity').toUpperCase(); },
    ionisationSource(ds) { return dsField(ds, 'ionisationSource'); },
    maldiMatrix(ds) { return dsField(ds, 'maldiMatrix'); },
    metadataType(ds) { return dsField(ds, 'metadataType'); },

    submitter(ds) {
      return {
        id: ds._source.ds_submitter_id,
        name: ds._source.ds_submitter_name,
        email: ds._source.ds_submitter_email,
      };
    },

    group(ds) {
      if (ds._source.ds_group_id) {
        return {
          id: ds._source.ds_group_id,
          name: ds._source.ds_group_name,
          shortName: ds._source.ds_group_short_name,
        }
      };
    },

    async principalInvestigator(ds, _, {connection}) {
      const userGroup = await connection.getRepository(UserGroupModel).findOneOrFail({
        where: {
          groupId: ds._source.ds_group_id,
          role: UserGroupRoleOptions.PRINCIPAL_INVESTIGATOR
        },
        relations: ['user']
      });

      return {
        id: userGroup.user.id,
        name: userGroup.user.name,
        email: userGroup.user.email,
      }
    },

    analyzer(ds) {
      const msInfo = ds._source.ds_meta.MS_Analysis;
      return {
        'type': msInfo.Analyzer,
        'rp': msInfo.Detector_Resolving_Power
      };
    },

    status(ds) {
      return ds._source.ds_status;
    },

    inputPath(ds) {
      return ds._source.ds_input_path;
    },

    uploadDateTime(ds) {
      return ds._source.ds_upload_dt;
    },

    fdrCounts(ds, {inpFdrLvls, checkLvl}) {
      let outFdrLvls = [], outFdrCounts = [], maxCounts = 0, dbName = '';
      if(ds._source.annotation_counts && ds._source.ds_status === 'FINISHED') {
        let annotCounts = ds._source.annotation_counts;
        let molDBs = ds._source.ds_mol_dbs;
        let filteredMolDBs = annotCounts.filter(el => {
            return molDBs.includes(el.db.name);
        });
        for (let db of filteredMolDBs) {
          let maxCountsCand = db.counts.find(lvlObj => {
                return lvlObj.level === checkLvl
            });
            if (maxCountsCand.n >= maxCounts) {
              maxCounts = maxCountsCand.n;
              outFdrLvls = [];
              outFdrCounts = [];
              inpFdrLvls.forEach(inpLvl => {
                let findRes = db.counts.find(lvlObj => {
                  return lvlObj.level === inpLvl
                });
                if (findRes) {
                  dbName = db.db.name;
                  outFdrLvls.push(findRes.level);
                  outFdrCounts.push(findRes.n);
                }
              })
            }
        }
        return {
            'dbName': dbName,
            'levels': outFdrLvls,
            'counts': outFdrCounts
        }
      }
    },

    opticalImage(ds, _, context) {
      return Resolvers.Query.rawOpticalImage(null, {datasetId: ds._source.ds_id}, context)
          .then(optImage => {
            if (!optImage) {
              //non-existing optical image don't have transform value
              return 'noOptImage'
            }
            return optImage.url;
          }).catch((e) => {
            logger.error(e);
          })
    }
  },

  Annotation: {
    id(hit) {
      return hit._id;
    },

    sumFormula(hit) {
      return hit._source.sf;
    },

    possibleCompounds(hit) {
      const ids = hit._source.comp_ids;
      const names = hit._source.comp_names;
      let compounds = [];
      for (let i = 0; i < names.length; i++) {
        let id = ids[i];
        let dbName = hit._source.db_name,
          dbBaseName = dbName.split('-')[0];

        let infoURL;
        if (dbBaseName === 'HMDB') {
          infoURL = `http://www.hmdb.ca/metabolites/${id}`;
        } else if (dbBaseName === 'ChEBI') {
          infoURL = `http://www.ebi.ac.uk/chebi/searchId.do?chebiId=${id}`;
        } else if (dbBaseName === 'SwissLipids') {
          infoURL = `http://swisslipids.org/#/entity/${id}`;
        } else if (dbBaseName === 'LipidMaps') {
          infoURL = `http://www.lipidmaps.org/data/LMSDRecord.php?LMID=${id}`;
        } else if (dbBaseName === 'PAMDB') {
          infoURL = `http://pseudomonas.umaryland.edu/PAMDB?MetID=${id}`;
        }

        compounds.push({
          name: names[i],
          imageURL: `/mol-images/${dbBaseName}/${id}.svg`,
          information: [{database: dbName, url: infoURL, databaseId: id}]
        });
      }
      return compounds;
    },

    adduct: (hit) => hit._source.adduct,

    mz: (hit) => parseFloat(hit._source.centroid_mzs[0]),

    fdrLevel: (hit) => hit._source.fdr,

    msmScore: (hit) => hit._source.msm,

    rhoSpatial: (hit) => hit._source.image_corr,

    rhoSpectral: (hit) => hit._source.pattern_match,

    rhoChaos: (hit) => hit._source.chaos,

    dataset(hit) {
      return Object.assign({_id: hit._source.ds_id}, hit);
    },

    peakChartData(hit) {
      const {sf_adduct, ds_meta, ds_config, ds_id, mz} = hit._source;
      const msInfo = ds_meta.MS_Analysis;
      const host = config.services.moldb_service_host,
        pol = msInfo.Polarity.toLowerCase() == 'positive' ? '+1' : '-1';

      let rp = mz / (ds_config.isotope_generation.isocalc_sigma * 2.35482),
        ppm = ds_config.image_generation.ppm,
        theorData = fetch(`http://${host}/v1/isotopic_pattern/${sf_adduct}/tof/${rp}/400/${pol}`);

      return theorData.then(res => res.json()).then(json => {
        let {data} = json;
        data.ppm = ppm;
        return JSON.stringify(data);
      }).catch(e => logger.error(e));
    },

    isotopeImages(hit) {
      const {iso_image_ids, centroid_mzs, total_iso_ints, min_iso_ints, max_iso_ints} = hit._source;
      return centroid_mzs.map(function(mz, i) {
        return {
          url: iso_image_ids[i] !== null ? `/${hit._source.ds_ion_img_storage}${config.img_upload.categories.iso_image.path}${iso_image_ids[i]}` : null,
          mz: parseFloat(mz),
          totalIntensity: total_iso_ints[i],
          minIntensity: min_iso_ints[i],
          maxIntensity: max_iso_ints[i]
        }
      });
    }
  },

  Mutation: {
    // for dev purposes only, not a part of the public API
    reprocessDataset: async (_, args, {user}) => {
      const {id, delFirst, priority} = args;
      const ds = await fetchEngineDS({id});
      if (ds === undefined)
        throw new UserError('DS does not exist');
      return DSMutation.create({
        id: id, input: ds, reprocess: true,
        delFirst: delFirst, priority: priority
      }, user);
    },

    createDataset: (_, args, context) => {
      return DSMutation.create(args, context);
    },

    updateDataset: (_, args, context) => {
      return DSMutation.update(args, context);
    },

    deleteDataset: (_, args, context) => {
      return DSMutation.delete(args, context);
    },

    addOpticalImage: (_, {input}, {user}) => {
      return DSMutation.addOpticalImage(input, user);
    },

    deleteOpticalImage: (_, args, {user}) => {
      return DSMutation.deleteOpticalImage(args, user);
    },

    ...SystemResolvers.Mutation, //TODO: Remove in merge with master
  },

  Subscription: {
    datasetStatusUpdated: {
      subscribe: () => pubsub.asyncIterator('datasetStatusUpdated'),
      resolve: (payload, _, context) => {
        if (payload.dataset && payload.dbDs && canUserViewPgDataset(payload.dbDs, context.user)) {
          return { dataset: payload.dataset };
        } else {
          // Empty payload indicates that the client should still refresh its dataset list
          return { dataset: null };
        }
      }
    },

    ...SystemResolvers.Subscription, //TODO: Remove in merge with master
  }
};

module.exports = Resolvers;<|MERGE_RESOLUTION|>--- conflicted
+++ resolved
@@ -1,4 +1,3 @@
-<<<<<<< HEAD
 import {UserError} from 'graphql-errors';
 import fetch from 'node-fetch';
 import * as _ from 'lodash';
@@ -20,21 +19,6 @@
 import {Mutation as DSMutation} from './dsMutation';
 import {UserGroup as UserGroupModel, UserGroupRoleOptions} from './src/modules/group/model';
 import {User as UserModel} from './src/modules/user/model';
-=======
-const sprintf = require('sprintf-js'),
-  {UserError} = require('graphql-errors'),
-  fetch = require('node-fetch'),
-  lodash = require('lodash');
-
-const config = require('config'),
-  {esSearchResults, esCountResults, esCountGroupedResults,
-   esAnnotationByID, esDatasetByID} = require('./esConnector'),
-  {datasetFilters, dsField, getPgField, SubstringMatchFilter} = require('./datasetFilters.js'),
-  {pgDatasetsViewableByUser, fetchDS, fetchMolecularDatabases, deprecatedMolDBs,
-    assertUserCanViewDataset, canUserViewPgDataset, wait, logger, pubsub, db} = require('./utils.js'),
-  {Mutation: DSMutation, Query: DSQuery} = require('./dsMutation.js'),
-  {Resolvers: SystemResolvers} = require('./src/modules/system/controller' /*TODO: Remove in merge with master*/);
->>>>>>> df7aea37
 
 
 async function publishDatasetStatusUpdate(ds_id, status) {
@@ -280,7 +264,6 @@
       return DSQuery.reprocessingNeeded(args, user);
     },
 
-<<<<<<< HEAD
     currentUser(_, args, {user}) {
       if (user == null || user.name == null) {
         return null;
@@ -308,9 +291,6 @@
         return null;
       }
     }
-=======
-    ...SystemResolvers.Query, //TODO: Remove in merge with master
->>>>>>> df7aea37
   },
 
   Analyzer: {
@@ -597,9 +577,7 @@
 
     deleteOpticalImage: (_, args, {user}) => {
       return DSMutation.deleteOpticalImage(args, user);
-    },
-
-    ...SystemResolvers.Mutation, //TODO: Remove in merge with master
+    }
   },
 
   Subscription: {
@@ -613,9 +591,7 @@
           return { dataset: null };
         }
       }
-    },
-
-    ...SystemResolvers.Subscription, //TODO: Remove in merge with master
+    }
   }
 };
 
