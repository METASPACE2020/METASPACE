const sprintf = require('sprintf-js'),
  {UserError} = require('graphql-errors'),
  fetch = require('node-fetch');

const config = require('config'),
  {esSearchResults, esCountResults, esCountGroupedResults,
   esAnnotationByID, esDatasetByID} = require('./esConnector'),
  {datasetFilters, dsField, getPgField, SubstringMatchFilter} = require('./datasetFilters.js'),
<<<<<<< HEAD
  {pgDatasetsViewableByUser, fetchDS, fetchMolecularDatabases, assertUserCanViewDataset,
    canUserViewPgDataset, logger, pubsub, pg} = require("./utils.js"),
  {Mutation: DSMutation, Query: DSQuery} = require('./dsMutation.js');
=======
  {generateProcessingConfig, metadataChangeSlackNotify,
    metadataUpdateFailedSlackNotify, logger, pubsub, db} = require("./utils.js");
>>>>>>> c29f29ce

async function publishDatasetStatusUpdate(ds_id, status, attempt=1) {
  // wait until updates are reflected in ES so that clients don't have to care
  const maxAttempts = 5;

  const ds = await esDatasetByID(ds_id, null, true);

  if (attempt > maxAttempts) {
    console.warn(`Failed to propagate dataset update for ${ds_id}`);
    return;
  }
  console.log(attempt, status);

  if (ds === null && status === 'DELETED') {
    setTimeout(() => {
      pubsub.publish('datasetStatusUpdated', {});
    }, 1000);
  } else if (ds !== null && status !== 'DELETED') {
    pubsub.publish('datasetStatusUpdated', {
      dataset: Object.assign({}, ds, { status }),
      dbDs: await fetchDS({id: ds_id})
    });
  } else {
    setTimeout(publishDatasetStatusUpdate,
               50 * attempt * attempt,
               ds_id, status, attempt + 1);
  }
}

let queue = require('amqplib').connect(`amqp://${config.rabbitmq.user}:${config.rabbitmq.password}@${config.rabbitmq.host}`);
let rabbitmqChannel = 'sm_dataset_status';
queue.then(function(conn) {
  return conn.createChannel();
}).then(function(ch) {
  return ch.assertQueue(rabbitmqChannel).then(function(ok) {
    return ch.consume(rabbitmqChannel, function(msg) {
      const {ds_id, status} = JSON.parse(msg.content.toString());
      if (['QUEUED', 'STARTED', 'FINISHED', 'FAILED', 'DELETED'].indexOf(status) >= 0)
        publishDatasetStatusUpdate(ds_id, status);
      ch.ack(msg);
    });
  });
}).catch(console.warn);

<<<<<<< HEAD
=======
function checkPermissions(datasetId, payload) {
  return db.select().from('dataset').where('id', '=', datasetId)
    .then(records => {
      if (records.length == 0)
        throw new UserError(`No dataset with specified id: ${datasetId}`);
      metadata = records[0].metadata;

      let allowUpdate = false;
      if (payload.role == 'admin')
        allowUpdate = true;
      else if (payload.email == metadata.Submitted_By.Submitter.Email)
        allowUpdate = true;
      if (!allowUpdate)
        throw new UserError(`You don't have permissions to edit the dataset: ${datasetId}`);
    });
}

function baseDatasetQuery() {
  return db.from(function() {
    this.select(db.raw('dataset.id as id'),
                'name',
                db.raw('max(finish) as last_finished'),
                db.raw('dataset.status as status'),
                'metadata', 'config', 'input_path')
        .from('dataset').leftJoin('job', 'dataset.id', 'job.ds_id')
        .groupBy('dataset.id').as('tmp');
  });
}

function checkFetchRes(resp) {
  if (resp.ok) {
    return resp
  } else {
    throw new Error(`An error occurred during fetch request - status ${resp.status}`);
  }
}

>>>>>>> c29f29ce

const Resolvers = {
  Person: {
    name(obj) { return obj.First_Name; },
    surname(obj) { return obj.Surname; },
    email(obj) { return obj.Email; }
  },

  Query: {
    async dataset(_, { id }, {user}) {
      return await esDatasetByID(id, user);
    },

    async allDatasets(_, args, {user}) {
      args.datasetFilter = args.filter;
      args.filter = {};
      return esSearchResults(args, 'dataset', user);
    },

    allAnnotations(_, args, {user}) {
      return esSearchResults(args, 'annotation', user);
    },

    countDatasets(_, args, {user}) {
      args.datasetFilter = args.filter;
      args.filter = {};
      return esCountResults(args, 'dataset', user);
    },

    countDatasetsPerGroup(_, {query}, {user}) {
      const args = {
        datasetFilter: query.filter,
        simpleQuery: query.simpleQuery,
        filter: {},
        groupingFields: query.fields
      };
      return esCountGroupedResults(args, 'dataset', user);
    },

    countAnnotations(_, args, {user}) {
      return esCountResults(args, 'annotation', user);
    },

    annotation(_, { id }, {user}) {
      return esAnnotationByID(id, user);
    },

    metadataSuggestions(_, { field, query, limit }, {user}) {
      let f = new SubstringMatchFilter(field, {}),
<<<<<<< HEAD
          q = pg.from(pgDatasetsViewableByUser(user))
                .select(pg.raw(f.pgField + " as field"))
=======
          q = db.select(db.raw(f.pgField + " as field")).select().from('dataset')
>>>>>>> c29f29ce
                .groupBy('field').orderByRaw('count(*) desc').limit(limit);
      return f.pgFilter(q, query).orderBy('field', 'asc')
              .then(results => results.map(row => row['field']));
    },

<<<<<<< HEAD
    peopleSuggestions(_, { role, query }, {user}) {
=======
    adductSuggestions() {
      return config.defaults.adducts['-'].map(a => {
        return {adduct: a, charge: -1};
      }).concat(config.defaults.adducts['+'].map(a => {
        return {adduct: a, charge: 1};
      }));
    },

    peopleSuggestions(_, { role, query }) {
>>>>>>> c29f29ce
      const schemaPath = 'Submitted_By.' + (role == 'PI' ? 'Principal_Investigator' : 'Submitter');
      const p1 = schemaPath + '.First_Name',
            p2 = schemaPath + '.Surname',
            f1 = getPgField(p1),
            f2 = getPgField(p2);
<<<<<<< HEAD
      const q = pg.from(pgDatasetsViewableByUser(user))
                  .distinct(pg.raw(`${f1} as name, ${f2} as surname`))
=======
      const q = db.distinct(db.raw(`${f1} as name, ${f2} as surname`)).select().from('dataset')
>>>>>>> c29f29ce
                  .whereRaw(`${f1} ILIKE ? OR ${f2} ILIKE ?`, ['%' + query + '%', '%' + query + '%']);
      logger.info(q.toString());
      return q.orderBy('name', 'asc').orderBy('surname', 'asc')
              .then(results => results.map(r => ({First_Name: r.name, Surname: r.surname, Email: ''})))
    },

    async molecularDatabases(_, args, {user}) {
      try {
        let molDBs = await fetchMolecularDatabases({hideDeprecated: args.hideDeprecated});
        for (let moldb of molDBs)
          moldb['default'] = config.defaults.moldb_names.includes(moldb.name);
        logger.debug(`Molecular databases: ` + JSON.stringify(molDBs));
        return molDBs;
      }
      catch (e) {
        logger.error(e);
        return 'Server error';
      }
    },

    opticalImageUrl(_, {datasetId, zoom}, {user}) {
      const intZoom = zoom <= 1.5 ? 1 : (zoom <= 3 ? 2 : (zoom <= 6 ? 4 : 8));
<<<<<<< HEAD
      assertUserCanViewDataset(datasetId, user);

      return pg.select().from('optical_image')
          .where('ds_id', '=', datasetId)
          .where('zoom', '=', intZoom)
          .then(records => {
              if (records.length > 0)
                  return '/optical_images/' + records[0].id;
              else
                  return null;
          })
          .catch((e) => {
              logger.error(e);
          })
    },

    rawOpticalImage(_, {datasetId}, {user}) {
      return pg
        .from(pgDatasetsViewableByUser(user))
=======
      return db.select().from('optical_image')
               .where('ds_id', '=', datasetId)
               .where('zoom', '=', intZoom)
               .then(records => {
                 if (records.length > 0)
                   return '/fs/optical_images/' + records[0].id;
                 else
                   return null;
               })
               .catch((e) => {
                 logger.error(e);
               })
    },

    rawOpticalImage(_, {datasetId}) {
      return db.select().from('dataset')
>>>>>>> c29f29ce
        .where('id', '=', datasetId)
        .then(records => {
          if (records.length > 0)
            return {
              url: '/fs/raw_optical_images/' + records[0].optical_image,
              transform: records[0].transform
            };
          else
            return null;
        })
        .catch((e) => {
          logger.error(e);
        })
    },

    reprocessingNeeded(_, args, {user}) {
      return DSQuery.reprocessingNeeded(args, user);
    }
  },

  Analyzer: {
    resolvingPower(msInfo, { mz }) {
      const rpMz = msInfo.rp.mz,
        rpRp = msInfo.rp.Resolving_Power;
      if (msInfo.type.toUpperCase() == 'ORBITRAP')
        return Math.sqrt(rpMz / mz) * rpRp;
      else if (msInfo.type.toUpperCase() == 'FTICR')
        return (rpMz / mz) * rpRp;
      else
        return rpRp;
    }
  },

  Dataset: {
    id(ds) {
      return ds._source.ds_id;
    },

    name(ds) {
      return ds._source.ds_name;
    },

    configJson(ds) {
      return JSON.stringify(ds._source.ds_config);
    },

    metadataJson(ds) {
      return JSON.stringify(ds._source.ds_meta);
    },

<<<<<<< HEAD
    isPublic(ds) {
      return ds._source.ds_is_public;
=======
    acquisitionGeometry(ds) {
      return JSON.stringify(ds._source.ds_acq_geometry);
>>>>>>> c29f29ce
    },

    institution(ds) { return dsField(ds, 'institution'); },
    organism(ds) { return dsField(ds, 'organism'); },
    organismPart(ds) { return dsField(ds, 'organismPart'); },
    condition(ds) { return dsField(ds, 'condition'); },
    growthConditions(ds) { return dsField(ds, 'growthConditions'); },
    polarity(ds) { return dsField(ds, 'polarity').toUpperCase(); },
    ionisationSource(ds) { return dsField(ds, 'ionisationSource'); },
    maldiMatrix(ds) { return dsField(ds, 'maldiMatrix'); },
    metadataType(ds) { return dsField(ds, 'metadataType'); },

    submitter(ds) {
      return ds._source.ds_meta.Submitted_By.Submitter;
    },

    principalInvestigator(ds) {
      return ds._source.ds_meta.Submitted_By.Principal_Investigator;
    },

    analyzer(ds) {
      const msInfo = ds._source.ds_meta.MS_Analysis;
      return {
        'type': msInfo.Analyzer,
        'rp': msInfo.Detector_Resolving_Power
      };
    },

    status(ds) {
      return ds._source.ds_status;
    },

    inputPath(ds) {
      return ds._source.ds_input_path;
    },

    uploadDateTime(ds) {
      return ds._source.ds_upload_dt;
    },

    fdrCounts(ds, {inpFdrLvls, checkLvl}) {
      let outFdrLvls = [], outFdrCounts = [], maxCounts = 0, dbName = '';
      if(ds._source.annotation_counts && ds._source.ds_status === 'FINISHED') {
        let annotCounts = ds._source.annotation_counts;
        let dbList = ds._source.ds_meta.metaspace_options.Metabolite_Database;
        let filteredDbList = annotCounts.filter(el => {
            return dbList.includes(el.db.name)
        });
        for (let db of filteredDbList) {
          let maxCountsCand = db.counts.find(lvlObj => {
                return lvlObj.level === checkLvl
            });
            if (maxCountsCand.n >= maxCounts) {
              maxCounts = maxCountsCand.n;
              outFdrLvls = [];
              outFdrCounts = [];
              inpFdrLvls.forEach(inpLvl => {
                let findRes = db.counts.find(lvlObj => {
                  return lvlObj.level === inpLvl
                });
                if (findRes) {
                  dbName = db.db.name;
                  outFdrLvls.push(findRes.level);
                  outFdrCounts.push(findRes.n);
                }
              })
            }
        }
        return {
            'dbName': dbName,
            'levels': outFdrLvls,
            'counts': outFdrCounts
        }
      }
    },

    opticalImage(ds, _, context) {
      return Resolvers.Query.rawOpticalImage(null, {datasetId: ds._source.ds_id}, context)
          .then(optImage => {
            if (optImage.transform == null) {
              //non-existing optical image don't have transform value
              return 'noOptImage'
            }
            return optImage.url
          }).catch((e) => {
            logger.error(e);
          })
    }
  },

  Annotation: {
    id(hit) {
      return hit._id;
    },

    sumFormula(hit) {
      return hit._source.sf;
    },

    possibleCompounds(hit) {
      const ids = hit._source.comp_ids;
      const names = hit._source.comp_names;
      let compounds = [];
      for (let i = 0; i < names.length; i++) {
        let id = ids[i];
        let dbName = hit._source.db_name,
          dbBaseName = dbName.split('-')[0];

        let infoURL;
        if (dbBaseName === 'HMDB') {
          infoURL = `http://www.hmdb.ca/metabolites/${id}`;
        } else if (dbBaseName === 'ChEBI') {
          infoURL = `http://www.ebi.ac.uk/chebi/searchId.do?chebiId=${id}`;
        } else if (dbBaseName === 'SwissLipids') {
          infoURL = `http://swisslipids.org/#/entity/${id}`;
        } else if (dbBaseName === 'LipidMaps') {
          infoURL = `http://www.lipidmaps.org/data/LMSDRecord.php?LMID=${id}`;
        } else if (dbBaseName === 'PAMDB') {
          infoURL = `http://pseudomonas.umaryland.edu/PAMDB?MetID=${id}`;
        }

        compounds.push({
          name: names[i],
          imageURL: `/mol-images/${dbBaseName}/${id}.svg`,
          information: [{database: dbName, url: infoURL, databaseId: id}]
        });
      }
      return compounds;
    },

    adduct: (hit) => hit._source.adduct,

    mz: (hit) => parseFloat(hit._source.centroid_mzs[0]),

    fdrLevel: (hit) => hit._source.fdr,

    msmScore: (hit) => hit._source.msm,

    rhoSpatial: (hit) => hit._source.image_corr,

    rhoSpectral: (hit) => hit._source.pattern_match,

    rhoChaos: (hit) => hit._source.chaos,

    dataset(hit) {
      return Object.assign({_id: hit._source.ds_id}, hit);
    },

    peakChartData(hit) {
      const {sf_adduct, ds_meta, ds_config, ds_id, mz} = hit._source;
      const msInfo = ds_meta.MS_Analysis;
      const host = config.services.moldb_service_host,
        pol = msInfo.Polarity.toLowerCase() == 'positive' ? '+1' : '-1';

      let rp = mz / (ds_config.isotope_generation.isocalc_sigma * 2.35482),
        ppm = ds_config.image_generation.ppm,
        theorData = fetch(`http://${host}/v1/isotopic_pattern/${sf_adduct}/tof/${rp}/400/${pol}`);

      return theorData.then(res => res.json()).then(json => {
        let {data} = json;
        data.ppm = ppm;
        return JSON.stringify(data);
      }).catch(e => logger.error(e));
    },

    isotopeImages(hit) {
      const {iso_image_ids, centroid_mzs, total_iso_ints, min_iso_ints, max_iso_ints} = hit._source;
      return centroid_mzs.map(function(mz, i) {
        return {
          url: iso_image_ids[i] !== null ? `/${hit._source.ds_ion_img_storage}${config.img_upload.categories.iso_image.path}${iso_image_ids[i]}` : null,
          mz: parseFloat(mz),
          totalIntensity: total_iso_ints[i],
          minIntensity: min_iso_ints[i],
          maxIntensity: max_iso_ints[i]
        }
      });
    }
  },

  Mutation: {
    resubmitDataset: async (_, args, {user}) => {
      const ds = await fetchDS({id: args.datasetId});
      if (ds === undefined)
        throw new UserError('DS does not exist');
      args.name = args.name || ds.name;
      args.path = ds.input_path;
      args.metadata = args.metadataJson ? JSON.parse(args.metadataJson) : ds.metadata;
      args.is_public = args.is_public !== undefined ? args.is_public : ds.is_public;
      return DSMutation.submit(args, user);
    },

<<<<<<< HEAD
    submitDataset: (_, args, {user}) => {
      args.metadata = JSON.parse(args.metadataJson);
      delete args['metadataJson'];
      return DSMutation.submit(args, user);
    },

    updateMetadata: (_, args, {user}) => {
      return DSMutation.update(args, user);
=======
    resubmitDataset(_, args) {
      const {datasetId, priority, sync} = args;
      try {
        const payload = jwt.decode(args.jwt, config.jwt.secret);

        return checkPermissions(datasetId, payload)
          .then(() => {
            return db.select().from('dataset').where('id', '=', datasetId)
              .then(records => {
                const ds = records[0];
                const body = JSON.stringify({
                  id: ds.id,
                  name: ds.name,
                  input_path: ds.input_path,
                  metadata: ds.metadata,
                  config: ds.config,
                  priority: priority,
                  del_first: true
                });

                const url = `http://${config.services.sm_engine_api_host}/v1/datasets/add`;
                let smAPIPromise = fetch(url, { method: 'POST', body: body, headers: {
                  "Content-Type": "application/json"}})
                  .then(() => {
                    logger.info(`resubmitDataset success: ${ds.id} ${ds.name}`);
                    return "success";
                  })
                  .catch(e => {
                    logger.error(`resubmitDataset error: ${e.message}\n`);
                    return e.message
                  });
                if (sync)
                  return smAPIPromise;
              });
          })
      } catch (e) {
        logger.error(e);
        return e.message;
      }
    },

    updateMetadata(_, args) {
      const {datasetId, metadataJson, priority, sync} = args;
      try {
        const payload = jwt.decode(args.jwt, config.jwt.secret);
        const newMetadata = JSON.parse(metadataJson);
        const user = payload.name || payload.email;

        return checkPermissions(datasetId, payload)
          .then(() => {
            const body = JSON.stringify({
              metadata: newMetadata,
              config: generateProcessingConfig(newMetadata),
              name: newMetadata.metaspace_options.Dataset_Name || "",
              priority: priority
            });

            return db.select().from('dataset').where('id', '=', datasetId)
              .then(records => {
                const oldMetadata = records[0].metadata;
                metadataChangeSlackNotify(user, datasetId, oldMetadata, newMetadata);
              })
              .then(() => {
                const url = `http://${config.services.sm_engine_api_host}/v1/datasets/${datasetId}/update`;
                let smAPIPromise = fetch(url, { method: 'POST', body: body, headers: {
                    "Content-Type": "application/json"
                  }})
                  .then(() => {
                    logger.info(`updateMetadata success: ${datasetId}`);
                    return "success";
                  })
                  .catch( e => {
                    logger.error(`updateMetadata error: ${e.message}\n${e.stack}`);
                    metadataUpdateFailedSlackNotify(user, datasetId, e.message);
                  });
                if (sync)
                  return smAPIPromise;
              })
          })
      } catch (e) {
        logger.error(e);
        return e.message;
      }
>>>>>>> c29f29ce
    },

    deleteDataset: (_, args, {user}) => {
      return DSMutation.delete(args, user);
    },

<<<<<<< HEAD
    addOpticalImage: (_, {input}, {user}) => {
      return DSMutation.addOpticalImage(input, user);
=======
    async addOpticalImage(_, {input}) {
      let {datasetId, imageUrl, transform} = input;
      if (imageUrl[0] == '/') {
        // imageUrl comes from the web application and should not include host/port.
        //
        // This is necessary for a Virtualbox installation because of port mapping,
        // and preferred for AWS installation because we're not charged for downloads
        // if internal network is used.
        //
        // TODO support image storage running on a separate host
        imageUrl = `http://localhost:${config.img_storage_port}${imageUrl}`;
      }
      const payload = jwt.decode(input.jwt, config.jwt.secret);
      try {
        await checkPermissions(datasetId, payload);
        const url = `http://${config.services.sm_engine_api_host}/v1/datasets/${datasetId}/add-optical-image`;
        const body = {url: imageUrl, transform};
        let processOptImage = await fetch(url, {
          method: 'POST',
          body: JSON.stringify(body),
          headers: {'Content-Type': 'application/json'}});
        checkFetchRes(processOptImage);
        return 'success';
      } catch (e) {
        logger.error(e.message);
        return e.message;
      }
>>>>>>> c29f29ce
    },

    deleteOpticalImage: (_, args, {user}) => {
      return DSMutation.deleteOpticalImage(args, user);
    }
  },

  Subscription: {
    datasetStatusUpdated: {
      subscribe: () => pubsub.asyncIterator('datasetStatusUpdated'),
      resolve: (payload, _, context) => {
        if (payload.dataset && payload.dbDs && canUserViewPgDataset(payload.dbDs, context.user)) {
          return {dataset: payload.dataset};
        } else {
          // Empty payload indicates that the client should still refresh its dataset list
          return {};
        }
      }
    },
  }
};

module.exports = Resolvers;<|MERGE_RESOLUTION|>--- conflicted
+++ resolved
@@ -6,14 +6,10 @@
   {esSearchResults, esCountResults, esCountGroupedResults,
    esAnnotationByID, esDatasetByID} = require('./esConnector'),
   {datasetFilters, dsField, getPgField, SubstringMatchFilter} = require('./datasetFilters.js'),
-<<<<<<< HEAD
   {pgDatasetsViewableByUser, fetchDS, fetchMolecularDatabases, assertUserCanViewDataset,
     canUserViewPgDataset, logger, pubsub, pg} = require("./utils.js"),
   {Mutation: DSMutation, Query: DSQuery} = require('./dsMutation.js');
-=======
-  {generateProcessingConfig, metadataChangeSlackNotify,
-    metadataUpdateFailedSlackNotify, logger, pubsub, db} = require("./utils.js");
->>>>>>> c29f29ce
+
 
 async function publishDatasetStatusUpdate(ds_id, status, attempt=1) {
   // wait until updates are reflected in ES so that clients don't have to care
@@ -58,8 +54,6 @@
   });
 }).catch(console.warn);
 
-<<<<<<< HEAD
-=======
 function checkPermissions(datasetId, payload) {
   return db.select().from('dataset').where('id', '=', datasetId)
     .then(records => {
@@ -97,7 +91,6 @@
   }
 }
 
->>>>>>> c29f29ce
 
 const Resolvers = {
   Person: {
@@ -147,20 +140,13 @@
 
     metadataSuggestions(_, { field, query, limit }, {user}) {
       let f = new SubstringMatchFilter(field, {}),
-<<<<<<< HEAD
           q = pg.from(pgDatasetsViewableByUser(user))
                 .select(pg.raw(f.pgField + " as field"))
-=======
-          q = db.select(db.raw(f.pgField + " as field")).select().from('dataset')
->>>>>>> c29f29ce
                 .groupBy('field').orderByRaw('count(*) desc').limit(limit);
       return f.pgFilter(q, query).orderBy('field', 'asc')
               .then(results => results.map(row => row['field']));
     },
 
-<<<<<<< HEAD
-    peopleSuggestions(_, { role, query }, {user}) {
-=======
     adductSuggestions() {
       return config.defaults.adducts['-'].map(a => {
         return {adduct: a, charge: -1};
@@ -169,19 +155,14 @@
       }));
     },
 
-    peopleSuggestions(_, { role, query }) {
->>>>>>> c29f29ce
+    peopleSuggestions(_, { role, query }, {user}) {
       const schemaPath = 'Submitted_By.' + (role == 'PI' ? 'Principal_Investigator' : 'Submitter');
       const p1 = schemaPath + '.First_Name',
             p2 = schemaPath + '.Surname',
             f1 = getPgField(p1),
             f2 = getPgField(p2);
-<<<<<<< HEAD
       const q = pg.from(pgDatasetsViewableByUser(user))
                   .distinct(pg.raw(`${f1} as name, ${f2} as surname`))
-=======
-      const q = db.distinct(db.raw(`${f1} as name, ${f2} as surname`)).select().from('dataset')
->>>>>>> c29f29ce
                   .whereRaw(`${f1} ILIKE ? OR ${f2} ILIKE ?`, ['%' + query + '%', '%' + query + '%']);
       logger.info(q.toString());
       return q.orderBy('name', 'asc').orderBy('surname', 'asc')
@@ -204,7 +185,6 @@
 
     opticalImageUrl(_, {datasetId, zoom}, {user}) {
       const intZoom = zoom <= 1.5 ? 1 : (zoom <= 3 ? 2 : (zoom <= 6 ? 4 : 8));
-<<<<<<< HEAD
       assertUserCanViewDataset(datasetId, user);
 
       return pg.select().from('optical_image')
@@ -224,24 +204,6 @@
     rawOpticalImage(_, {datasetId}, {user}) {
       return pg
         .from(pgDatasetsViewableByUser(user))
-=======
-      return db.select().from('optical_image')
-               .where('ds_id', '=', datasetId)
-               .where('zoom', '=', intZoom)
-               .then(records => {
-                 if (records.length > 0)
-                   return '/fs/optical_images/' + records[0].id;
-                 else
-                   return null;
-               })
-               .catch((e) => {
-                 logger.error(e);
-               })
-    },
-
-    rawOpticalImage(_, {datasetId}) {
-      return db.select().from('dataset')
->>>>>>> c29f29ce
         .where('id', '=', datasetId)
         .then(records => {
           if (records.length > 0)
@@ -292,13 +254,12 @@
       return JSON.stringify(ds._source.ds_meta);
     },
 
-<<<<<<< HEAD
     isPublic(ds) {
       return ds._source.ds_is_public;
-=======
+    },
+
     acquisitionGeometry(ds) {
       return JSON.stringify(ds._source.ds_acq_geometry);
->>>>>>> c29f29ce
     },
 
     institution(ds) { return dsField(ds, 'institution'); },
@@ -490,7 +451,6 @@
       return DSMutation.submit(args, user);
     },
 
-<<<<<<< HEAD
     submitDataset: (_, args, {user}) => {
       args.metadata = JSON.parse(args.metadataJson);
       delete args['metadataJson'];
@@ -499,129 +459,14 @@
 
     updateMetadata: (_, args, {user}) => {
       return DSMutation.update(args, user);
-=======
-    resubmitDataset(_, args) {
-      const {datasetId, priority, sync} = args;
-      try {
-        const payload = jwt.decode(args.jwt, config.jwt.secret);
-
-        return checkPermissions(datasetId, payload)
-          .then(() => {
-            return db.select().from('dataset').where('id', '=', datasetId)
-              .then(records => {
-                const ds = records[0];
-                const body = JSON.stringify({
-                  id: ds.id,
-                  name: ds.name,
-                  input_path: ds.input_path,
-                  metadata: ds.metadata,
-                  config: ds.config,
-                  priority: priority,
-                  del_first: true
-                });
-
-                const url = `http://${config.services.sm_engine_api_host}/v1/datasets/add`;
-                let smAPIPromise = fetch(url, { method: 'POST', body: body, headers: {
-                  "Content-Type": "application/json"}})
-                  .then(() => {
-                    logger.info(`resubmitDataset success: ${ds.id} ${ds.name}`);
-                    return "success";
-                  })
-                  .catch(e => {
-                    logger.error(`resubmitDataset error: ${e.message}\n`);
-                    return e.message
-                  });
-                if (sync)
-                  return smAPIPromise;
-              });
-          })
-      } catch (e) {
-        logger.error(e);
-        return e.message;
-      }
-    },
-
-    updateMetadata(_, args) {
-      const {datasetId, metadataJson, priority, sync} = args;
-      try {
-        const payload = jwt.decode(args.jwt, config.jwt.secret);
-        const newMetadata = JSON.parse(metadataJson);
-        const user = payload.name || payload.email;
-
-        return checkPermissions(datasetId, payload)
-          .then(() => {
-            const body = JSON.stringify({
-              metadata: newMetadata,
-              config: generateProcessingConfig(newMetadata),
-              name: newMetadata.metaspace_options.Dataset_Name || "",
-              priority: priority
-            });
-
-            return db.select().from('dataset').where('id', '=', datasetId)
-              .then(records => {
-                const oldMetadata = records[0].metadata;
-                metadataChangeSlackNotify(user, datasetId, oldMetadata, newMetadata);
-              })
-              .then(() => {
-                const url = `http://${config.services.sm_engine_api_host}/v1/datasets/${datasetId}/update`;
-                let smAPIPromise = fetch(url, { method: 'POST', body: body, headers: {
-                    "Content-Type": "application/json"
-                  }})
-                  .then(() => {
-                    logger.info(`updateMetadata success: ${datasetId}`);
-                    return "success";
-                  })
-                  .catch( e => {
-                    logger.error(`updateMetadata error: ${e.message}\n${e.stack}`);
-                    metadataUpdateFailedSlackNotify(user, datasetId, e.message);
-                  });
-                if (sync)
-                  return smAPIPromise;
-              })
-          })
-      } catch (e) {
-        logger.error(e);
-        return e.message;
-      }
->>>>>>> c29f29ce
     },
 
     deleteDataset: (_, args, {user}) => {
       return DSMutation.delete(args, user);
     },
 
-<<<<<<< HEAD
     addOpticalImage: (_, {input}, {user}) => {
       return DSMutation.addOpticalImage(input, user);
-=======
-    async addOpticalImage(_, {input}) {
-      let {datasetId, imageUrl, transform} = input;
-      if (imageUrl[0] == '/') {
-        // imageUrl comes from the web application and should not include host/port.
-        //
-        // This is necessary for a Virtualbox installation because of port mapping,
-        // and preferred for AWS installation because we're not charged for downloads
-        // if internal network is used.
-        //
-        // TODO support image storage running on a separate host
-        imageUrl = `http://localhost:${config.img_storage_port}${imageUrl}`;
-      }
-      const payload = jwt.decode(input.jwt, config.jwt.secret);
-      try {
-        await checkPermissions(datasetId, payload);
-        const url = `http://${config.services.sm_engine_api_host}/v1/datasets/${datasetId}/add-optical-image`;
-        const body = {url: imageUrl, transform};
-        let processOptImage = await fetch(url, {
-          method: 'POST',
-          body: JSON.stringify(body),
-          headers: {'Content-Type': 'application/json'}});
-        checkFetchRes(processOptImage);
-        return 'success';
-      } catch (e) {
-        logger.error(e.message);
-        return e.message;
-      }
->>>>>>> c29f29ce
     },
 
     deleteOpticalImage: (_, args, {user}) => {
