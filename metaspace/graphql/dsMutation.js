const jsondiffpatch = require('jsondiffpatch'),
  config = require('config'),
  Ajv = require('ajv'),
  {UserError} = require('graphql-errors'),
  _ = require('lodash'),
  {In} = require('typeorm');

const {logger, fetchEngineDS, fetchMolecularDatabases} = require('./utils.js'),
  {Dataset: DatasetModel, DatasetProject: DatasetProjectModel} = require('./src/modules/dataset/model'),
  {UserGroup: UserGroupModel, UserGroupRoleOptions} = require('./src/modules/group/model'),
  {UserProjectRoleOptions: UPRO} = require('./src/modules/project/model'),
  metadataMapping = require('./metadataSchemas/metadataMapping').default,
  {smAPIRequest} = require('./src/utils');

function isEmpty(obj) {
  if (!obj)
    return true;
  if (!(obj instanceof Object))
    return false;
  let empty = true;
  for (var key in obj) {
    if (!isEmpty(obj[key])) {
      empty = false;
      break;
    }
  }
  return empty;
}

function trimEmptyFields(schema, value) {
  if (!(value instanceof Object))
    return value;
  if (Array.isArray(value))
    return value;
  let obj = Object.assign({}, value);
  for (var name in schema.properties) {
    const prop = schema.properties[name];
    if (isEmpty(obj[name]) && (!schema.required || schema.required.indexOf(name) == -1))
      delete obj[name];
    else
      obj[name] = trimEmptyFields(prop, obj[name]);
  }
  return obj;
}

function validateMetadata(metadata) {
  const ajv = new Ajv({allErrors: true});
  const mdType = metadata.Data_Type;
  const mdSchemaPath = `./metadataSchemas/${metadataMapping[mdType]}`;
  const mdSchema = require(mdSchemaPath);
  const validator = ajv.compile(mdSchema);
  const cleanValue = trimEmptyFields(mdSchema, metadata);
  validator(cleanValue);
  const validationErrors = validator.errors || [];
  if (validationErrors.length > 0) {
    throw new UserError(JSON.stringify({
      'type': 'failed_validation',
      'validation_errors': validationErrors
    }));
  }
}

async function molDBsExist(molDBNames) {
  const existingMolDBs = await fetchMolecularDatabases({hideDeprecated: false}),
    existingMolDBNames = new Set(existingMolDBs.map((mol_db) => mol_db.name));
  for (let name of molDBNames) {
    if (!existingMolDBNames.has(name))
      throw new UserError(JSON.stringify({
        'type': 'wrong_moldb_name',
        'moldb_name': name
      }));
  }
}

function processingSettingsChanged(ds, update) {
  let newDB = false, procSettingsUpd = false, metaDiff = null;
  if (update.molDBs)
    newDB = true;
  if (update.adducts)
    procSettingsUpd = true;

  if (update.metadata) {
    const metaDelta = jsondiffpatch.diff(ds.metadata, update.metadata),
      metaDiff = jsondiffpatch.formatters.jsonpatch.format(metaDelta);

    for (let diffObj of metaDiff) {
      if (diffObj.op !== 'move') {  // ignore permuations in arrays
        const procSettingsPaths = [
          '/MS_Analysis/Polarity',
          '/MS_Analysis/Detector_Resolving_Power',
        ];
        for(let path of procSettingsPaths) {
          if (diffObj.path.startsWith(path))
            procSettingsUpd = true;
        }
      }
    }
  }

  return {newDB: newDB, procSettingsUpd: procSettingsUpd, metaDiff: metaDiff}
}

const isMemberOf = async (connection, userId, groupId) => {
  const userGroup = await connection.getRepository(UserGroupModel).findOne({
    userId,
    groupId
  });
  let isMember = false;
  if (userGroup) {
    isMember = [UserGroupRoleOptions.MEMBER,
      UserGroupRoleOptions.PRINCIPAL_INVESTIGATOR].includes(userGroup.role);
  }
  return isMember;
};

const saveDS = async (connection, args, currentUserRoles) => {
  const {dsId, submitterId, groupId, projectIds, principalInvestigator} = args;
  const dsUpdate = {
    id: dsId,
    userId: submitterId,
    groupId: groupId,
    groupApproved: groupId != null ? await isMemberOf(connection, submitterId, groupId) : false,
    piName: principalInvestigator ? principalInvestigator.name : undefined,
    piEmail: principalInvestigator ? principalInvestigator.email : undefined
  };
  await connection.getRepository(DatasetModel).save(dsUpdate);

  if (projectIds != null && projectIds.length > 0) {
    const datasetProjectRepo = connection.getRepository(DatasetProjectModel);
    const existingDatasetProjects = await datasetProjectRepo.find({ datasetId: dsId });
    const savePromises = projectIds.map(async (projectId) => {
      const approved = [UPRO.MEMBER, UPRO.MANAGER].includes(currentUserRoles[projectId]);
      const existing = existingDatasetProjects.find(dp => dp.projectId === projectId);
      if (existing == null || existing.approved !== approved) {
        return await datasetProjectRepo.save({ datasetId: dsId, projectId, approved });
      } else {
        return Promise.resolve();
      }
    });
    const deletePromises = existingDatasetProjects
      .filter(({projectId}) => !projectIds.includes(projectId))
      .map(async ({projectId}) => await datasetProjectRepo.delete({ datasetId: dsId, projectId }));

    await Promise.all([...savePromises, ...deletePromises]);
  }
};

const assertCanEditDataset = async (connection, user, dsId) => {
  if (!user)
    throw new UserError('Access denied');

  if (user.role === 'admin')
    return;

  if (dsId) {
    const ds = await connection.getRepository(DatasetModel).findOne({
      id: dsId
    });
    if (!ds)
      throw new UserError(`DS ${dsId} does not exist`);

    if (user.id !== ds.userId)
      throw new UserError('Access denied');
  }
  else {
    throw new UserError(`DS id not provided`);
  }
};

const assertCanCreateDataset = (user) => {
  if (!user)
    throw new UserError(`Not authenticated`);
};

module.exports = {
  processingSettingsChanged,

  Mutation: {
    create: async (_, args, {user, connection, getCurrentUserProjectRoles}) => {
      const {input, priority} = args;
      let {id: dsId} = args;

      logger.info(`Creating dataset '${dsId}' by '${user.id}' user ...`);
      if (dsId)
        await assertCanEditDataset(connection, user, dsId);
      else
        assertCanCreateDataset(user);

      input.metadata = JSON.parse(input.metadataJson);
      validateMetadata(input.metadata);
      await molDBsExist(input.molDBs);

      const url = dsId ? `/v1/datasets/${dsId}/add` : '/v1/datasets/add';
      const smAPIResp = await smAPIRequest(url, {
        doc: input,
        priority: priority,
        email: user.email,
      });
      // TODO: generate dsId here and save it before calling SM API
      dsId = smAPIResp['ds_id'];

<<<<<<< HEAD
      const {submitterId, groupId, projectIds, principalInvestigator} = input;
      const saveDSArgs = {dsId, submitterId, groupId, projectIds, principalInvestigator};
      await saveDS(connection, saveDSArgs, await getCurrentUserProjectRoles());
=======
      const {submitterId, groupId, principalInvestigator} = input;
      const saveDSArgs = {dsId, submitterId, groupId, principalInvestigator};
      if (groupId)
        saveDSArgs.groupApproved = await isMemberOf(connection, user, groupId);
      await saveDS(connection, saveDSArgs);

      logger.info(`Dataset '${dsId}' was created`);
>>>>>>> 490fd427
      return JSON.stringify({ dsId, status: 'success' });
    },

    update: async (_, args, {user, connection, getCurrentUserProjectRoles}) => {
      const {id: dsId, input: update, reprocess, delFirst, force, priority} = args;

      logger.info(`User '${user.id}' updating '${dsId}' dataset...`);
      await assertCanEditDataset(connection, user, dsId);

      if (update.metadataJson) {
        update.metadata = JSON.parse(update.metadataJson);
        validateMetadata(update.metadata);
      }

      const engineDS = await fetchEngineDS({id: dsId});
      const {newDB, procSettingsUpd} = await processingSettingsChanged(engineDS, update);
      const reprocessingNeeded = newDB || procSettingsUpd;

      const {submitterId, groupId, projectIds, principalInvestigator} = update;
      const saveDSArgs = {dsId, submitterId, groupId, projectIds, principalInvestigator};

      let smAPIResp;
      if (reprocess) {
<<<<<<< HEAD
        await saveDS(connection, saveDSArgs, await getCurrentUserProjectRoles());
        return await smAPIRequest(`/v1/datasets/${dsId}/add`, {
=======
        await saveDS(connection, saveDSArgs);
        smAPIResp = await smAPIRequest(`/v1/datasets/${dsId}/add`, {
>>>>>>> 490fd427
          doc: {...engineDS, ...update},
          delFirst: procSettingsUpd || delFirst,  // delete old results if processing settings changed
          priority: priority,
          force: force,
        });

      }
      else {
        if (reprocessingNeeded) {
          throw new UserError(JSON.stringify({
            'type': 'reprocessing_needed',
            'hint': `Reprocessing needed. Provide 'reprocess' flag.`
          }));
        }
        else {
<<<<<<< HEAD
          await saveDS(connection, saveDSArgs, await getCurrentUserProjectRoles());
          const resp = await smAPIRequest(`/v1/datasets/${dsId}/update`, {
=======
          await saveDS(connection, saveDSArgs);
          smAPIResp = await smAPIRequest(`/v1/datasets/${dsId}/update`, {
>>>>>>> 490fd427
            doc: update,
            priority: priority,
            force: force,
          });
        }
      }

      logger.info(`Dataset '${dsId}' was updated`);
      return JSON.stringify(smAPIResp);
    },

    delete: async (_, args, {user, connection}) => {
      const {id: dsId, priority} = args;

      logger.info(`User '${user.id}' deleting '${dsId}' dataset...`);
      await assertCanEditDataset(connection, user, dsId);

      try {
        await smAPIRequest(`/v1/datasets/${dsId}/del-optical-image`, {});
      }
      catch (err) {
        logger.warn(err);
      }

      await connection.getRepository(DatasetModel).delete(dsId);
      const resp = await smAPIRequest(`/v1/datasets/${dsId}/delete`, {});

      logger.info(`Dataset '${dsId}' was deleted`);
      return JSON.stringify(resp);
    },

    addOpticalImage: async (_, {input}, {user, connection}) => {
      const {datasetId: dsId, transform} = input;
      let {imageUrl} = input;

      logger.info(`User '${user.id}' adding optical image to '${dsId}' dataset...`);
      await assertCanEditDataset(connection, user, dsId);
        // TODO support image storage running on a separate host
      const url = `http://localhost:${config.img_storage_port}${imageUrl}`;
      const resp = await smAPIRequest(`/v1/datasets/${dsId}/add-optical-image`, {
        url, transform
      });

      logger.info(`Optical image was added to '${dsId}' dataset`);
      return JSON.stringify(resp);
    },

    deleteOpticalImage: async (_, args, {user, connection}) => {
      const {datasetId: dsId} = args;

      logger.info(`User '${user.id}' deleting optical image from '${dsId}' dataset...`);
      await assertCanEditDataset(connection, user, dsId);
      const resp = await smAPIRequest(`/v1/datasets/${dsId}/del-optical-image`, {});

      logger.info(`Optical image was deleted from '${dsId}' dataset`);
      return JSON.stringify(resp);
    }
  }
};<|MERGE_RESOLUTION|>--- conflicted
+++ resolved
@@ -199,19 +199,11 @@
       // TODO: generate dsId here and save it before calling SM API
       dsId = smAPIResp['ds_id'];
 
-<<<<<<< HEAD
       const {submitterId, groupId, projectIds, principalInvestigator} = input;
       const saveDSArgs = {dsId, submitterId, groupId, projectIds, principalInvestigator};
       await saveDS(connection, saveDSArgs, await getCurrentUserProjectRoles());
-=======
-      const {submitterId, groupId, principalInvestigator} = input;
-      const saveDSArgs = {dsId, submitterId, groupId, principalInvestigator};
-      if (groupId)
-        saveDSArgs.groupApproved = await isMemberOf(connection, user, groupId);
-      await saveDS(connection, saveDSArgs);
 
       logger.info(`Dataset '${dsId}' was created`);
->>>>>>> 490fd427
       return JSON.stringify({ dsId, status: 'success' });
     },
 
@@ -235,13 +227,8 @@
 
       let smAPIResp;
       if (reprocess) {
-<<<<<<< HEAD
         await saveDS(connection, saveDSArgs, await getCurrentUserProjectRoles());
-        return await smAPIRequest(`/v1/datasets/${dsId}/add`, {
-=======
-        await saveDS(connection, saveDSArgs);
         smAPIResp = await smAPIRequest(`/v1/datasets/${dsId}/add`, {
->>>>>>> 490fd427
           doc: {...engineDS, ...update},
           delFirst: procSettingsUpd || delFirst,  // delete old results if processing settings changed
           priority: priority,
@@ -257,13 +244,8 @@
           }));
         }
         else {
-<<<<<<< HEAD
           await saveDS(connection, saveDSArgs, await getCurrentUserProjectRoles());
-          const resp = await smAPIRequest(`/v1/datasets/${dsId}/update`, {
-=======
-          await saveDS(connection, saveDSArgs);
           smAPIResp = await smAPIRequest(`/v1/datasets/${dsId}/update`, {
->>>>>>> 490fd427
             doc: update,
             priority: priority,
             force: force,
