--- conflicted
+++ resolved
@@ -80,15 +80,34 @@
   }
 }
 
-<<<<<<< HEAD
 function imageProviderFSBackend(storageRootDir) {
   return (app, fieldName, mimeType, basePath) => {
     let storage = multer.diskStorage({
-      destination: function (req, file, cb) {
-        cb(null, path.join(storageRootDir, basePath))
+      destination: async (req, file, cb) => {
+        try {
+          let subdir = crypto.randomBytes(2).toString('hex').slice(1),  // 3 letter sub-folder name
+            dest = path.join(storageRootDir, basePath, subdir);
+          await fs.ensureDir(dest);
+          cb(null, dest);
+        }
+        catch (e) {
+          logger.warn(e);
+        }
+      },
+      filename: (req, file, cb) => {
+        let fname = crypto.randomBytes(15).toString('hex').slice(1);  // 29 letter file name
+        cb(null, fname);
       }
     });
-    let upload = multer({ storage });
+    let upload = multer({storage});
+
+    app.get(path.join(basePath, ':image_id'),
+      function (req, res, next) {
+        let subdir = req.params.image_id.slice(0, 3),
+          fname = req.params.image_id.slice(3);
+        req.url = path.join(basePath, subdir, fname);
+        next();
+      });
 
     const options = {
       setHeaders: (res) => {
@@ -99,75 +118,25 @@
 
     app.post(path.join(basePath, 'upload'), upload.single(fieldName),
       function (req, res, next) {
-        let image_id = req.file.filename;
-        logger.debug(image_id, req.file.originalname);
-        res.status(201).json({ image_id });
+        let imageID = path.basename(req.file.destination) + req.file.filename;
+        logger.debug(req.file);
+        res.status(201).json({'image_id': imageID});
       });
 
-    app.delete(path.join(basePath, 'delete', ":img_id"),
-      function (req, res, next) {
-        const imgPath = path.join(storageRootDir, basePath, req.params.img_id);
-        fs.unlink(imgPath, function (err) {
-          if (err)
-            logger.warn(`${err} (image id = ${req.params.img_id})`);
-        });
-        res.status(202).json();
+    app.delete(path.join(basePath, 'delete', ":image_id"),
+      async (req, res, next) => {
+        try {
+          let subdir = req.params.image_id.slice(0, 3),
+            fname = req.params.image_id.slice(3);
+          const imgPath = path.join(storageRootDir, basePath, subdir, fname);
+          await fs.unlink(imgPath);
+          res.status(202).json();
+        }
+        catch (e) {
+          logger.warn(`${e} (image id = ${req.params.image_id})`);
+        }
       });
   }
-=======
-function imageProviderFSBackend(app, config) {
-  let storage = multer.diskStorage({
-    destination: async function (req, file, cb) {
-      try {
-        let subdir = crypto.randomBytes(2).toString('hex').slice(1),  // 3 letter sub-folder name
-          dest = path.join(config.img_upload.iso_img_fs_path, config.img_upload.img_base_path, subdir);
-        await fs.ensureDir(dest);
-        cb(null, dest);
-      }
-      catch(e) {
-        logger.warn(e);
-      }
-    },
-    filename: function (req, file, cb) {
-      let fname = crypto.randomBytes(15).toString('hex').slice(1);  // 29 letter file name
-      cb(null, fname);
-    }
-  });
-  let upload = multer({ storage });
-
-  app.get(path.join(config.img_upload.img_base_path, ':image_id'),
-    function (req, res, next) {
-      let subdir = req.params.image_id.slice(0, 3),
-        fname = req.params.image_id.slice(3);
-      req.url = path.join(config.img_upload.img_base_path, subdir, fname);
-      next();
-    });
-
-  app.use(express.static(config.img_upload.iso_img_fs_path));
-
-  app.post(path.join(config.img_upload.img_base_path, 'upload'), upload.single('iso_image'),
-    function (req, res, next) {
-      let image_id = path.basename(req.file.destination) + req.file.filename;
-      logger.debug(req.file);
-      res.status(201).json({ image_id });
-    });
-
-  app.delete(path.join(config.img_upload.img_base_path, 'delete', ':image_id'),
-    async function (req, res, next) {
-      try {
-        let subdir = req.params.image_id.slice(0, 3),
-          fname = req.params.image_id.slice(3);
-        const imgPath = path.join(config.img_upload.iso_img_fs_path,
-                                  config.img_upload.img_base_path,
-                                  subdir, fname);
-        await fs.unlink(imgPath);
-        res.status(202).json();
-      }
-      catch (e) {
-        logger.warn(`${e} (image id = ${req.params.image_id})`);
-      }
-    });
->>>>>>> ccec8d6f
 }
 
 function createImgServerAsync(config) {
