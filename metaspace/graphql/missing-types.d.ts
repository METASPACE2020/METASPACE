--- conflicted
+++ resolved
@@ -1,10 +1,8 @@
 declare module 'passport-google-oauth20';
 declare module 'merge-graphql-schemas';
 declare module 'jasmine-fail-fast';
-<<<<<<< HEAD
 declare module 'graphql-errors';
 declare module 'apollo-server';
-=======
 
 declare module 'graphql-errors' {
   import { IResolverOptions } from 'graphql-tools/dist/Interfaces';
@@ -12,5 +10,4 @@
 
   class UserError extends Error {}
   function maskErrors(thing: GraphQLSchema | GraphQLObjectType | IResolverOptions, fn?: (err: Error) => Error): void;
-}
->>>>>>> d0b0ec4b
+}