import argparse

from sm.engine.formula_parser import safe_generate_ion_formula
<<<<<<< HEAD
from sm.engine.util import init_loggers, SMConfig, bootstrap_and_run
from sm.engine.db import DB
=======
from sm.engine.ion_mapping import get_ion_id_mapping
from sm.engine.util import init_loggers, SMConfig
from sm.engine.db import DB, ConnectionPool
>>>>>>> 8bfd2b7a


<<<<<<< HEAD
def populate_ion_formula(conf, logger):
    db = DB()
=======

def populate_ion_formula(db):
    logger.info("Adding ion_formula to existing ions")
>>>>>>> 8bfd2b7a
    BATCH_SIZE = 10000
    ion_tuples = db.select(
        "SELECT id, formula, chem_mod, neutral_loss, adduct FROM graphql.ion WHERE ion_formula = ''"
    )

    for i in range(0, len(ion_tuples), BATCH_SIZE):
        print(f'Processing {i} out of {len(ion_tuples)}')
        ids = [id for id, *parts in ion_tuples[i : i + BATCH_SIZE]]
        ion_formulas = [
            safe_generate_ion_formula(*parts) for id, *parts in ion_tuples[i : i + BATCH_SIZE]
        ]

        db.alter(
            'WITH ion_formulas AS (SELECT UNNEST(%s::int[]) as id, UNNEST(%s::text[]) as new_ion_formula) '
            'UPDATE graphql.ion SET ion_formula = new_ion_formula '
            'FROM ion_formulas WHERE ion.id = ion_formulas.id',
            [ids, ion_formulas],
        )


def populate_ions(db):
    logger.info("Adding missing ions")
    ion_tuples = db.select(
        "SELECT DISTINCT formula, chem_mod, neutral_loss, adduct, "
        "(dataset.config->'isotope_generation'->>'charge')::int as charge "
        "FROM annotation "
        "JOIN job ON annotation.job_id = job.id "
        "JOIN dataset d on job.ds_id = d.id"
    )
    pos_ion_tuples = [(sf, cm, nl, ad) for sf, cm, nl, ad, ch in ion_tuples if ch == 1]
    get_ion_id_mapping(db, pos_ion_tuples, 1)
    neg_ion_tuples = [(sf, cm, nl, ad) for sf, cm, nl, ad, ch in ion_tuples if ch == -1]
    get_ion_id_mapping(db, neg_ion_tuples, -1)


def populate_ion_id(db):
    logger.info("Linking ions to annotation table")
    db.alter(
        "UPDATE annotation SET ion_id = ion.id "
        "FROM graphql.ion, job, dataset "
        "WHERE annotation.job_id = job.id "
        "AND job.ds_id = dataset.id "
        "AND annotation.formula = ion.formula "
        "AND annotation.chem_mod = ion.chem_mod "
        "AND annotation.neutral_loss = ion.neutral_loss "
        "AND annotation.adduct = ion.adduct "
        "AND (dataset.config->'isotope_generation'->>'charge')::int = ion.charge"
    )


if __name__ == '__main__':
    parser = argparse.ArgumentParser(description='Merge mol_dbs and adducts into config')
    parser.add_argument('--config', default='conf/config.json', help='SM config path')
    args = parser.parse_args()

<<<<<<< HEAD
    bootstrap_and_run(args.config, populate_ion_formula)
=======
    SMConfig.set_path(args.config)
    init_loggers(SMConfig.get_conf()['logs'])

    conf = SMConfig.get_conf()
    with ConnectionPool(conf['db']):
        db = DB()
        populate_ion_formula(db)
        populate_ions(db)
        populate_ion_id(db)
>>>>>>> 8bfd2b7a
<|MERGE_RESOLUTION|>--- conflicted
+++ resolved
@@ -1,24 +1,16 @@
 import argparse
+import logging
 
 from sm.engine.formula_parser import safe_generate_ion_formula
-<<<<<<< HEAD
-from sm.engine.util import init_loggers, SMConfig, bootstrap_and_run
-from sm.engine.db import DB
-=======
 from sm.engine.ion_mapping import get_ion_id_mapping
 from sm.engine.util import init_loggers, SMConfig
 from sm.engine.db import DB, ConnectionPool
->>>>>>> 8bfd2b7a
 
+logger = logging.getLogger('engine')
 
-<<<<<<< HEAD
-def populate_ion_formula(conf, logger):
-    db = DB()
-=======
 
 def populate_ion_formula(db):
     logger.info("Adding ion_formula to existing ions")
->>>>>>> 8bfd2b7a
     BATCH_SIZE = 10000
     ion_tuples = db.select(
         "SELECT id, formula, chem_mod, neutral_loss, adduct FROM graphql.ion WHERE ion_formula = ''"
@@ -74,9 +66,6 @@
     parser.add_argument('--config', default='conf/config.json', help='SM config path')
     args = parser.parse_args()
 
-<<<<<<< HEAD
-    bootstrap_and_run(args.config, populate_ion_formula)
-=======
     SMConfig.set_path(args.config)
     init_loggers(SMConfig.get_conf()['logs'])
 
@@ -85,5 +74,4 @@
         db = DB()
         populate_ion_formula(db)
         populate_ions(db)
-        populate_ion_id(db)
->>>>>>> 8bfd2b7a
+        populate_ion_id(db)