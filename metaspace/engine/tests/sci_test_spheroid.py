--- conflicted
+++ resolved
@@ -7,7 +7,7 @@
 from fabric.context_managers import warn_only
 
 from sm.engine.es_export import ESExporter
-from sm.engine.search_job import SearchJob
+from sm.engine.annotation_job import AnnotationJob
 from sm.engine.sm_daemons import SMDaemonManager
 from sm.engine.db import DB
 from sm.engine.mol_db import MolDBServiceWrapper
@@ -142,14 +142,9 @@
             self.db.alter(GRAPHQL_SQL_SCHEMA)
 
         ds = create_ds_from_files(self.ds_id, self.ds_name, self.input_path)
-<<<<<<< HEAD
-        from sm.engine.annotation_job import AnnotationJob
-        manager.annotate(ds, annotation_job_factory=AnnotationJob, del_first=True)
-=======
         self.db.alter('DELETE FROM job WHERE ds_id=%s', params=(ds.id,))
         ds.save(self.db)
-        SearchJob(img_store).run(ds)
->>>>>>> b2cdb162
+        AnnotationJob(img_store).run(ds)
 
     def clear_data_dirs(self):
         with warn_only():
