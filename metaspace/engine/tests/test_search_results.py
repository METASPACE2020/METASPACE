import json
from collections import OrderedDict
from os.path import join, dirname
import pandas as pd
import pytest
from unittest.mock import MagicMock
import numpy as np

from sm.engine.db import DB
from sm.engine.png_generator import ImageStoreServiceWrapper
from sm.engine.search_results import SearchResults, METRICS_INS
from sm.engine.tests.util import spark_context
from scipy.sparse import coo_matrix as coo

db_mock = MagicMock(spec=DB)

@pytest.fixture
def search_results():
    metrics = ['chaos', 'spatial', 'spectral', 'total_iso_ints', 'min_iso_ints', 'max_iso_ints']
    res = SearchResults(0, 0, metrics)
    # res.metrics = ['chaos', 'spatial', 'spectral']
    return res


def test_save_sf_img_metrics_correct_db_call(search_results):
    ion_img_ids = {(1, '+H'): {'iso_image_ids': ['iso_image_1', None, None, None]}}
    ion_metrics_df = pd.DataFrame([(1, '+H', 0.9, 0.9, 0.9,
                                    [100, 10], [0, 0], [10, 1],
                                    0.9 ** 3, 0.5)],
                                  columns=['sf_id', 'adduct', 'chaos', 'spatial', 'spectral',
                                           'total_iso_ints', 'min_iso_ints', 'max_iso_ints', 'msm', 'fdr'])

    search_results.store_ion_metrics(ion_metrics_df, ion_img_ids, db_mock)

    metrics_json = json.dumps(OrderedDict(zip(['chaos', 'spatial', 'spectral', 'total_iso_ints', 'min_iso_ints', 'max_iso_ints'],
                                              (0.9, 0.9, 0.9, [100, 10], [0, 0], [10, 1]))))
    exp_rows = [(0, 0, 1, '+H', 0.9**3, 0.5, metrics_json, ['iso_image_1', None, None, None])]
    db_mock.insert.assert_called_with(METRICS_INS, exp_rows)


def test_isotope_images_are_stored(search_results, spark_context):
    mask = np.array([[1, 1], [1, 0]])
    IMG_ID = "iso_image_id"
    img_store_mock = MagicMock(spec=ImageStoreServiceWrapper)
    img_store_mock.post_image.return_value = IMG_ID

    img_store_mock.reset_mock()
    ion_iso_images = spark_context.parallelize([
        (0, [ coo([[0, 0], [0, 1]]), None, coo([[2, 3], [1, 0]]), None ]),
        (1, [ coo([[1, 1], [0, 1]]), None, None, None])
    ])
<<<<<<< HEAD
    ids = search_results.post_images_to_image_store(ion_iso_images, mask, 'fs', img_store_mock)
=======
    ids = search_results.post_images_to_image_store(ion_iso_images, mask, img_store_mock, 'fs')
>>>>>>> fe5973e7
    assert ids == { 0: {'iso_image_ids': [IMG_ID, None, IMG_ID, None]}, 1: {'iso_image_ids': [IMG_ID, None, None, None]} }
    assert img_store_mock.post_image.call_count == 3


def test_non_native_python_number_types_handled(search_results):
    ion_img_ids = {(1, '+H'): {'iso_image_ids': ['iso_image_1', None, None, None]}}
    ion_metrics_df = pd.DataFrame([(1, '+H', 0.9, 0.9, 0.9,
                                    [100, 10], [0, 0], [10, 1],
                                    0.9 ** 3, 0.5)],
                                  columns=['sf_id', 'adduct', 'chaos', 'spatial', 'spectral',
                                           'total_iso_ints', 'min_iso_ints', 'max_iso_ints', 'msm', 'fdr'])

    for col in ['chaos', 'spatial', 'spectral', 'msm', 'fdr']:
        ion_metrics_df[col] = ion_metrics_df[col].astype(np.float64)

        search_results.store_ion_metrics(ion_metrics_df, ion_img_ids, db_mock)

        metrics_json = json.dumps(OrderedDict(zip(['chaos', 'spatial', 'spectral', 'total_iso_ints', 'min_iso_ints', 'max_iso_ints'],
                                                  (0.9, 0.9, 0.9, [100, 10], [0, 0], [10, 1]))))
        exp_rows = [(0, 0, 1, '+H', 0.9 ** 3, 0.5, metrics_json,
                         ['iso_image_1', None, None, None])]
        db_mock.insert.assert_called_with(METRICS_INS, exp_rows)<|MERGE_RESOLUTION|>--- conflicted
+++ resolved
@@ -49,11 +49,7 @@
         (0, [ coo([[0, 0], [0, 1]]), None, coo([[2, 3], [1, 0]]), None ]),
         (1, [ coo([[1, 1], [0, 1]]), None, None, None])
     ])
-<<<<<<< HEAD
-    ids = search_results.post_images_to_image_store(ion_iso_images, mask, 'fs', img_store_mock)
-=======
     ids = search_results.post_images_to_image_store(ion_iso_images, mask, img_store_mock, 'fs')
->>>>>>> fe5973e7
     assert ids == { 0: {'iso_image_ids': [IMG_ID, None, IMG_ID, None]}, 1: {'iso_image_ids': [IMG_ID, None, None, None]} }
     assert img_store_mock.post_image.call_count == 3
 
