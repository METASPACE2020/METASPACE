--- conflicted
+++ resolved
@@ -44,7 +44,6 @@
 ORDER BY COALESCE(m.msm, 0::real) DESC'''
 
 DATASET_SEL = '''SELECT
-<<<<<<< HEAD
     d.id,
     d.name,
     d.config,
@@ -60,19 +59,6 @@
 WHERE d.id = %s
 GROUP BY d.id
 '''
-=======
-    dataset.id,
-    name,
-    config,
-    metadata,
-    input_path,
-    upload_dt,
-    dataset.status,
-    to_char(max(finish), 'YYYY-MM-DD HH24:MI:SS')
-FROM dataset LEFT JOIN job ON job.ds_id = dataset.id
-WHERE dataset.id = %s
-GROUP BY dataset.id'''
->>>>>>> 4efd3a55
 
 DATASET_COLUMNS = ('ds_id', 'ds_name', 'ds_config', 'ds_meta', 'ds_acq_geometry', 'ds_input_path',
                    'ds_ion_img_storage', 'ds_upload_dt', 'ds_status', 'ds_last_finished')
@@ -223,16 +209,12 @@
         mol_by_sf_df.columns = ['mol_ids', 'mol_names']
         return mol_by_sf_df
 
-<<<<<<< HEAD
     def _add_ds_attrs_to_ann(self, ann, ds_attrs):
         for a in ds_attrs:
             if not a in DS_COLUMNS_TO_SKIP_IN_ANN:
                 ann[a] = ds_attrs[a]
 
-    def index_ds(self, ds_id, mol_db):
-=======
     def index_ds(self, ds_id, mol_db, isocalc):
->>>>>>> 4efd3a55
         try:
             dataset = self._remove_mol_db_from_dataset(ds_id, mol_db)
         except NotFoundError:
