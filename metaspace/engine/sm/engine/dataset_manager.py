--- conflicted
+++ resolved
@@ -5,14 +5,9 @@
 from PIL import Image
 
 from sm.engine.dataset import DatasetStatus, Dataset
-<<<<<<< HEAD
 from sm.engine.errors import DSIDExists, UnknownDSID
-from sm.engine.mol_db import MolecularDB
-=======
-from sm.engine.errors import DSIDExists
 from sm.engine.isocalc_wrapper import IsocalcWrapper
 from sm.engine.mol_db import MolecularDB, MolDBServiceWrapper
->>>>>>> 4efd3a55
 from sm.engine.png_generator import ImageStoreServiceWrapper
 from sm.engine.util import SMConfig
 from sm.engine.work_dir import WorkDirManager
@@ -122,11 +117,7 @@
 
     def __init__(self, db, es, img_store, mode=None, status_queue=None):
         DatasetManager.__init__(self, db=db, es=es, img_store=img_store, mode=mode,
-<<<<<<< HEAD
-                                queue_publisher=queue_publisher, logger_name='daemon')
-=======
                                 status_queue=status_queue, logger_name='sm-daemon')
->>>>>>> 4efd3a55
 
     def process(self, ds, action, **kwargs):
         if action == DatasetAction.ADD:
@@ -200,28 +191,19 @@
 
     def __init__(self, db, es, image_store, mode, action_queue=None, status_queue=None):
         DatasetManager.__init__(self, db=db, es=es, img_store=image_store, mode=mode,
-<<<<<<< HEAD
-                                queue_publisher=queue_publisher, logger_name='api')
-=======
                                 status_queue=status_queue, logger_name='sm-api')
         self._action_queue = action_queue
->>>>>>> 4efd3a55
 
     def _post_sm_msg(self, ds, action, priority=DatasetActionPriority.DEFAULT, **kwargs):
-        ds.set_status(self._db, self._es, self._queue, DatasetStatus.QUEUED)
+        ds.set_status(self._db, self._es, self._status_queue, DatasetStatus.QUEUED)
         if self.mode == 'queue':
             msg = ds.to_queue_message()
             msg['action'] = action
             msg.update(kwargs)
-<<<<<<< HEAD
-            self._queue.publish(msg, self.qname, priority)
-            self.logger.info('New message posted to %s: %s', self._queue, msg)
-=======
 
             ds.set_status(self._db, self._es, self._status_queue, DatasetStatus.QUEUED)
             self._action_queue.publish(msg, priority)
             self.logger.info('New message posted to %s: %s', self._action_queue, msg)
->>>>>>> 4efd3a55
 
     def add(self, ds, del_first=False, priority=DatasetActionPriority.DEFAULT):
         """ Send add message to the queue. If dataset exists, raise an exception """
