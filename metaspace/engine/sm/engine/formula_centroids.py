--- conflicted
+++ resolved
@@ -5,6 +5,7 @@
 from pathlib import Path
 
 import boto3
+import numpy as np
 import pandas as pd
 from botocore.exceptions import ClientError
 from pyspark import SparkContext  # pylint: disable=unused-import
@@ -139,28 +140,14 @@
         logger.info('Restoring peaks')
         formula_centroids = None
         if self._saved():
-<<<<<<< HEAD
-            formulas_df = (
+            formulas_df = self._restore_df_chunks(
                 self._spark_session.read.parquet(self._ion_centroids_path + '/formulas')
-                .toPandas()
-                .set_index('formula_i')
-            )
-            centroids_df = (
+            )
+            centroids_df = self._restore_df_chunks(
                 self._spark_session.read.parquet(self._ion_centroids_path + '/centroids')
-                .toPandas()
-                .set_index('formula_i')
             )
             formula_centroids = FormulaCentroids(formulas_df, centroids_df)
         return formula_centroids
-=======
-            formulas_df = self._restore_df_chunks(
-                self._spark_session.read.parquet(self._ion_centroids_path + '/formulas')
-            )
-            centroids_df = self._restore_df_chunks(
-                self._spark_session.read.parquet(self._ion_centroids_path + '/centroids')
-            )
-            return FormulaCentroids(formulas_df, centroids_df)
->>>>>>> 90e40982
 
     def _save_df_chunks(self, df, path, chunk_size=5 * 10 ** 6):
         chunks = int(ceil(df.shape[0] / chunk_size))
