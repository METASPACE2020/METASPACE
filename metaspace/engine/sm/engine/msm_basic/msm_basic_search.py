import logging
from shutil import rmtree

import numpy as np
import pandas as pd
from pyspark.files import SparkFiles
from pyspark.storagelevel import StorageLevel

from sm.engine.fdr import FDR
from sm.engine.formula_centroids import CentroidsGenerator
from sm.engine.formula_parser import safe_generate_ion_formula
from sm.engine.isocalc_wrapper import IsocalcWrapper
from sm.engine.msm_basic.formula_imager import create_process_segment, get_ds_dims
from sm.engine.msm_basic.segmenter import (
    calculate_centroids_segments_n,
    calculate_chunk_sp_n,
    check_spectra_quality,
    clip_centroids_df,
    define_ds_segments,
    segment_centroids,
    segment_ds,
    spectra_sample_gen,
)
from sm.engine.util import SMConfig

logger = logging.getLogger('engine')


def init_fdr(ds_config, moldbs):
    """ Randomly select decoy adducts for each moldb and target adduct
    """
    isotope_gen_config = ds_config['isotope_generation']
    logger.info('Selecting decoy adducts')
    moldb_fdr_list = []
    for moldb in moldbs:
        fdr = FDR(
            fdr_config=ds_config['fdr'],
            chem_mods=isotope_gen_config['chem_mods'],
            neutral_losses=isotope_gen_config['neutral_losses'],
            target_adducts=isotope_gen_config['adducts'],
            analysis_version=ds_config.get('analysis_version', 1),
        )
        fdr.decoy_adducts_selection(moldb.formulas)
        moldb_fdr_list.append((moldb, fdr))
    return moldb_fdr_list


def collect_ion_formulas(spark_context, moldb_fdr_list):
    """ Collect all ion formulas that need to be searched for
    """
    logger.info('Collecting ion formulas')

    def gen_ion_formulas(args):
        formula, modifier = args
        ion_formula = safe_generate_ion_formula(formula, modifier)
        return ion_formula, formula, modifier

    ion_formula_map_dfs = []
    for moldb, fdr in moldb_fdr_list:
        ion_formulas = (
            spark_context.parallelize(fdr.ion_tuples())
            .map(gen_ion_formulas)
            .filter(lambda t: t[0])
            .collect()
        )
        df = pd.DataFrame(ion_formulas, columns=['ion_formula', 'formula', 'modifier'])
        df.insert(0, 'moldb_id', moldb.id)
        ion_formula_map_dfs.append(df)

    return pd.concat(ion_formula_map_dfs)


def compute_fdr(fdr, formula_metrics_df, formula_map_df, max_fdr=0.5):
    """ Compute fdr and filter formulas
    """
    moldb_ion_metrics_df = formula_metrics_df.join(
        formula_map_df.set_index('ion_formula'), on='ion_formula', how='inner'
    )
    formula_fdr_df = fdr.estimate_fdr(moldb_ion_metrics_df[['formula', 'modifier', 'msm']])
    # fdr is computed only for target modification ions
    moldb_ion_metrics_df = moldb_ion_metrics_df.merge(
        formula_fdr_df.set_index(['formula', 'modifier']).fdr,
        left_on=['formula', 'modifier'],
        right_index=True,
    )
    moldb_ion_metrics_df = moldb_ion_metrics_df[moldb_ion_metrics_df.fdr <= max_fdr]
    return moldb_ion_metrics_df


def merge_results(results_rdd, formulas_df):
    formula_metrics_df = pd.concat(results_rdd.map(lambda t: t[0]).collect())
    formula_metrics_df = formula_metrics_df.join(formulas_df, how='left')
    formula_metrics_df = formula_metrics_df.rename(
        {'formula': 'ion_formula'}, axis=1
    )  # needed for fdr

    formula_images_rdd = results_rdd.flatMap(lambda t: t[1].items())
    return formula_metrics_df, formula_images_rdd


class MSMSearch:
    def __init__(self, spark_context, imzml_parser, moldbs, ds_config, ds_data_path):
        self._spark_context = spark_context
        self._ds_config = ds_config
        self._imzml_parser = imzml_parser
        self._coordinates = [coo[:2] for coo in self._imzml_parser.coordinates]
        self._moldbs = moldbs
        self._sm_config = SMConfig.get_conf()
        self._ds_data_path = ds_data_path

    def _fetch_formula_centroids(self, ion_formula_map_df):
        """ Generate/load centroids for all ions formulas
        """
        logger.info('Fetching formula centroids')
        isocalc = IsocalcWrapper(self._ds_config)
        centroids_gen = CentroidsGenerator(sc=self._spark_context, isocalc=isocalc)
        ion_formulas = np.unique(ion_formula_map_df.ion_formula.values)
        formula_centroids = centroids_gen.generate_if_not_exist(formulas=ion_formulas.tolist())
        logger.debug(f'Formula centroids df size: {formula_centroids.centroids_df().shape}')
        return formula_centroids

    def process_segments(self, centr_segm_n, func):
        centr_segm_inds = np.arange(centr_segm_n)
        np.random.shuffle(centr_segm_inds)
        results_rdd = (
            self._spark_context.parallelize(centr_segm_inds, numSlices=centr_segm_n)
            .map(func)
            .persist(storageLevel=StorageLevel.MEMORY_AND_DISK)
        )
        return results_rdd

    @staticmethod
    def select_target_formula_ids(formulas_df, ion_formula_map_df, target_modifiers):
        logger.info('Selecting target formula ids')
        target_formulas_mask = ion_formula_map_df.modifier.isin(target_modifiers)
        target_formulas = set(ion_formula_map_df[target_formulas_mask].ion_formula.values)
        target_formula_inds = set(formulas_df[formulas_df.formula.isin(target_formulas)].index)
        return target_formula_inds

    def put_segments_to_workers(self, path):
        logger.debug(f'Adding segment files from local path {path}')
        for file_path in path.iterdir():
            self._spark_context.addFile(str(file_path))

    def remove_spark_temp_files(self):
        logger.debug(f'Cleaning spark master temp dir {SparkFiles.getRootDirectory()}')
        rmtree(SparkFiles.getRootDirectory(), ignore_errors=True)

        temp_dir_rdd = self._spark_context.parallelize(
            range(self._spark_context.defaultParallelism)
        ).map(lambda args: SparkFiles.getRootDirectory())
        logger.debug(f'Cleaning spark workers temp dirs: {set(temp_dir_rdd.collect())}')
        (temp_dir_rdd.map(lambda path: rmtree(path, ignore_errors=True)).collect())

    def define_segments_and_segment_ds(self, sample_ratio=0.05, ds_segm_size_mb=5):
        logger.info('Reading spectra sample')
        spectra_n = len(self._coordinates)
        sample_size = int(spectra_n * sample_ratio)
        sample_size = np.clip(sample_size, min(spectra_n, 20), 1000)
        spectra_sample = list(spectra_sample_gen(self._imzml_parser, sample_size))
        sample_mzs = np.concatenate([mzs for sp_id, mzs, ints in spectra_sample])
        sample_ints = np.concatenate([ints for sp_id, mzs, ints in spectra_sample])
        check_spectra_quality(sample_mzs, sample_ints)

<<<<<<< HEAD
=======
        n_spectra = len(self._coordinates)
        sample_sp_n = min(max(int(n_spectra * sample_ratio), 20), n_spectra)
>>>>>>> 97a0b4cb
        spectra_per_chunk_n = calculate_chunk_sp_n(
            sample_mzs.nbytes, sample_size, max_chunk_size_mb=500
        )

        actual_sample_ratio = sample_size / spectra_n
        total_mz_n = (
            sample_mzs.shape[0] / actual_sample_ratio  # pylint: disable=unsubscriptable-object
        )
        ds_segments = define_ds_segments(
            sample_mzs, total_mz_n, self._imzml_parser.mzPrecision, ds_segm_size_mb
        )

        ds_segments_path = self._ds_data_path / 'ds_segments'
        segment_ds(
            self._imzml_parser,
            self._coordinates,
            spectra_per_chunk_n,
            ds_segments,
            ds_segments_path,
        )

        logger.info('Putting segments to workers')
        self.put_segments_to_workers(ds_segments_path)

        return ds_segments

    def clip_and_segment_centroids(self, centroids_df, ds_segments, ds_dims):
        centr_df = clip_centroids_df(
            centroids_df, mz_min=ds_segments[0, 0], mz_max=ds_segments[-1, 1]
        )
        centr_segments_path = self._ds_data_path / 'centr_segments'
        centr_segm_n = calculate_centroids_segments_n(centr_df, ds_dims)
        segment_centroids(centr_df, centr_segm_n, centr_segments_path)

        logger.info('Putting centroids segments to workers')
        self.put_segments_to_workers(centr_segments_path)

        return centr_segm_n

    @staticmethod
    def compute_fdr_and_filter_results(
        moldb_fdr_list, ion_formula_map_df, formula_metrics_df, formula_images_rdd
    ):
        """Compute FDR for each moldb search result set."""
        for moldb, fdr in moldb_fdr_list:
            moldb_formula_map_df = ion_formula_map_df[ion_formula_map_df.moldb_id == moldb.id].drop(
                'moldb_id', axis=1
            )

            moldb_metrics_fdr_df = compute_fdr(
                fdr, formula_metrics_df, moldb_formula_map_df, max_fdr=0.5
            )
            moldb_ion_images_rdd = formula_images_rdd.filter(
                lambda kv: kv[0] in moldb_metrics_fdr_df.index  # pylint: disable=cell-var-from-loop
            )
            moldb_ion_metrics_df = moldb_metrics_fdr_df.merge(
                fdr.target_modifiers_df, left_on='modifier', right_index=True
            )
            yield moldb_ion_metrics_df, moldb_ion_images_rdd

    @staticmethod
    def target_modifiers(moldb_fdr_list):
        return set().union(*(fdr.target_modifiers() for moldb, fdr in moldb_fdr_list))

    def search(self):
        """ Search, score, and compute FDR for all MolDB formulas

        Returns
        -----
            tuple[sm.engine.mol_db.MolecularDB, pandas.DataFrame, pyspark.rdd.RDD]
            (moldb, ion metrics, ion images)
        """
        logger.info('Running molecule search')

<<<<<<< HEAD
        ds_segments = self.define_segments_and_segment_ds(ds_segm_size_mb=20)
        moldb_fdr_list = init_fdr(self._fdr_config, self._isotope_gen_config, self._moldbs)
=======
        ds_segments = self.define_segments_and_segment_ds()

        moldb_fdr_list = init_fdr(self._ds_config, self._moldbs)
>>>>>>> 97a0b4cb
        ion_formula_map_df = collect_ion_formulas(self._spark_context, moldb_fdr_list)

        formula_centroids = self._fetch_formula_centroids(ion_formula_map_df)
        centr_segm_n = self.clip_and_segment_centroids(
            centroids_df=formula_centroids.centroids_df(),
            ds_segments=ds_segments,
            ds_dims=get_ds_dims(self._coordinates),
        )

        logger.info('Processing segments...')
        target_formula_inds = self.select_target_formula_ids(
            formulas_df=formula_centroids.formulas_df,
            ion_formula_map_df=ion_formula_map_df,
            target_modifiers=self.target_modifiers(moldb_fdr_list),
        )
        process_centr_segment = create_process_segment(
            ds_segments, self._coordinates, self._ds_config, target_formula_inds
        )
        results_rdd = self.process_segments(centr_segm_n, process_centr_segment)
        formula_metrics_df, formula_images_rdd = merge_results(
            results_rdd, formula_centroids.formulas_df
        )
        self.remove_spark_temp_files()

        return self.compute_fdr_and_filter_results(
            moldb_fdr_list, ion_formula_map_df, formula_metrics_df, formula_images_rdd
        )<|MERGE_RESOLUTION|>--- conflicted
+++ resolved
@@ -162,11 +162,6 @@
         sample_ints = np.concatenate([ints for sp_id, mzs, ints in spectra_sample])
         check_spectra_quality(sample_mzs, sample_ints)
 
-<<<<<<< HEAD
-=======
-        n_spectra = len(self._coordinates)
-        sample_sp_n = min(max(int(n_spectra * sample_ratio), 20), n_spectra)
->>>>>>> 97a0b4cb
         spectra_per_chunk_n = calculate_chunk_sp_n(
             sample_mzs.nbytes, sample_size, max_chunk_size_mb=500
         )
@@ -241,14 +236,9 @@
         """
         logger.info('Running molecule search')
 
-<<<<<<< HEAD
         ds_segments = self.define_segments_and_segment_ds(ds_segm_size_mb=20)
-        moldb_fdr_list = init_fdr(self._fdr_config, self._isotope_gen_config, self._moldbs)
-=======
-        ds_segments = self.define_segments_and_segment_ds()
 
         moldb_fdr_list = init_fdr(self._ds_config, self._moldbs)
->>>>>>> 97a0b4cb
         ion_formula_map_df = collect_ion_formulas(self._spark_context, moldb_fdr_list)
 
         formula_centroids = self._fetch_formula_centroids(ion_formula_map_df)
