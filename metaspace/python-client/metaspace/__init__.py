--- conflicted
+++ resolved
@@ -1,6 +1,2 @@
-<<<<<<< HEAD
 name = 'metaspace2020'
-__version__ = u'1.5.0'
-=======
-__version__ = u'1.4.0'
->>>>>>> d7f89bd6
+__version__ = u'1.4.0'